<<<<<<< HEAD
---
title: "Baseline Fitting Algorithm Improvement"
subtitle: "Diagnostic Algorithms Optimization"
description: "This project is to improve the baseline-fitting performance of the diagnostic signal processing algorithms."
author: Kwangmin Kim
date: 2024-07-08
format: 
  html:
    toc: true  
    #page-layout: article
    code-fold: true
    code-copy: true
    code-overflow: wrap
    number-sections: true
    number-depth: 3
    grid:
      sidebar-width: 200px
      body-width: 1200px
      margin-width: 100px
execute:
  eval: false
---

<ul class="nav nav-pills" id="language-tab" role="tablist">
  <li class="nav-item" role="presentation">
    <button class="nav-link active" id="Korean-tab" data-bs-toggle="tab" data-bs-target="#Korean" type="button" role="tab" aria-controls="Korean" aria-selected="true">Korean</button>
  </li>
  <li class="nav-item" role="presentation">
    <button class="nav-link" id="English-tab" data-bs-toggle="tab" data-bs-target="#English" type="button" role="tab" aria-controls="knitr" aria-selected="false">English</button>
  </li>

<div class="tab-content" id="language-tabcontent">

<div class="tab-pane fade  show active" id="Korean" role="tabpanel" aria-labelledby="Korean-tab">

## Background

### Real Time PCR의 원리

Real Time PCR 장비는 핵산(Nucleic Acid) 검체의 존재 여부를 확인하기 위해 각 사이클마다 핵산 검체를 2배씩 증폭하면서 신호를 감지한다.

* Lag Phase (지연 단계): 증폭된 검체의 신호가 일정 농도 이하일 경우, PCR 장비는 신호를 감지하지 못하고, 장비 내부 기본값과 시약 및 소모품의 값이 합산된 신호로 반환한다. 이는 일정 시간 동안 지연되는 구간이다.
* Log Phase (로그 단계): Exponential Phase라고도 불리며 증폭된 검체의 신호가 일정 농도 이상일 때, PCR 장비에서는 신호의 변화가 나타나며, 포화 상태에 이를 때까지 신호가 2의 지수승으로 증가한다.
* Plateau Phase (플라토 단계): Stationary Phase 효소의 활성도 감소 및 반응물의 고갈 등으로 인해 포화 상태에 도달하면, 신호는 더 이상 증가하지 않고 일정하게 유지된다.

이러한 방식으로 Real Time PCR 장비의 신호는 이론적으로 **sigmoid curve**의 패턴을 나타낸다.

* 양/음성 결과
  * 양성: 아래 그림과 같이 Real Time PCR 결과가 명확한 sigmoid curve가 나올 경우 검체가 발견된 **양성** 상태로 판독한다.
  * 음성: 반응이 없는 평평한 curve가 나오거나 명확한 sigmoid curve가 나오지 않을 경우 검체가 발견되지 않은 **음성** 상태로 판독한다.
* Ct
  * Ct 값은 **Cycle threshold**의 약자로, 특정한 양의 증폭된 DNA가 처음으로 검출 가능한 수준에 도달했을 때의 PCR 사이클 수를 의미한다
  * 초기 DNA 양: Ct 값은 초기 DNA 양과 반비례한다.
  * 증폭 효율성: Ct 값은 증폭 효율성과 관련 있다. 이상적으로는 각 사이클에서 두 배로 증폭되지만, 실제 실험에서는 다양한 요인에 의해 증폭 효율성이 100% 미만일 수 있다.
  
![Sigmoid Curve Example](../../../images/projects/baseline_subtraction/sigmoid%20curve.PNG)

### Risk

PCR 신호는 시험관 내에서 일어나는 미시적 화학 반응, 광학 반응 및 기계적 반응의 결과이다. 이 과정에서 인간이 명확히 측정하거나 설명하기 어려운 원인에 의한 노이즈가 섞일 수 있다. 이로 인해 Ct 값의 편향과 결과적으로 위양성 또는 위음성 결과가 발생할 위험이 증가할 수 있다.

### PCR 신호처리 및 최종 출력물

따라서, 이러한 노이즈를 보정하기 위한 전처리 방법이 필요하다. 전처리 후, 진단 알고리즘은 검체의 존재 여부와 Ct 값을 시그모이드 곡선 적합을 통해 최종 출력한다.

## Rationale

* sigmoid curve fitting 전의 전처리 단계인 baseline subtraction의 정확도가 매우 중요하다.
  * Baseline 데이터에 노이즈가 많을 경우, 최적화 과정에서 과적합이나 local minima와 같은 문제로 인해 파라미터 추정의 복잡성이 증가한다. 
  * Baseline subtraction의 정확도가 떨어질 경우 위양성/위음성의 위험이 있다. 
* 사내에 표준화된 baseline fitting 알고리즘이 없어 여러 baseline fitting 알고리즘이 존재한다. 

## Motivation

회사에 처음 입사했을 때, 진단 알고리즘의 수많은 if문과 설정값, 그리고 해석하기 어려운 코드에 압도되었다. rule-based 알고리즘이 data-driven 알고리즘에 비해 성능이 떨어진다고는 할 수 없지만, 변화무쌍한 PCR 신호를 조건문으로 처리하기에는 한계가 있다고 판단했다. 따라서, 점진적으로 진단 알고리즘을 data-driven 방식으로 개선할 필요가 있다고 생각했다.  

## Considerations

* 보수적인 biologists와 전문적 지식이 없는 임원진을 이해시킬 수 있는 간단한 알고리즘이어야 한다.
* 현재의 진단 알고리즘은 수 많은 조건문으로 이루어진 rule-based 알고리즘이기 때문에 전체적인 알고리즘 수정 시 정합성 및 규제 문제가 발생할 수 있다. 따라서, baseline fitting 알고리즘만 개선하여 대체해야 한다.
* 통계를 전공하지 않은 알고리즘 관리자1 (Computer Science 전공), 관리자2 (Physics 전공)가 이해할 수 있도록 알고리즘 평가 metric을 선정 및 설명할 수 있어야한다. 
* Python으로 작성된 알고리즘을 C++로 porting을 해야만하기 때문에 최소한의 package를 사용하여 알고리즘을 low level로 coding해야한다.
* Lag Phase에서의 baseline data points 수가 적을 수 있으므로, 적은 데이터로도 fitting할 수 있는 알고리즘이 필요하다.
* baseline의 noise 패턴은 매우 다양하지만 기존의 legacy baseline fitting 알고리즘은 1차 곡선과 2차 곡선으로 fitting 한다. 따라서, 다양한 noise 패턴에 대응할 수 있는 알고리즘이 필요하다.

### Issues

* 신호 데이터 선정 기준 부재
  * 기존 방식: 1년 동안 기존 담당자가 주먹구구식으로 파일을 열어가며 주관적 느낌으로 타사 SW를 통해 특이한 신호를 육안 및 수동으로 찾음. 
  * 기존 방식 고수: 기존 방식으로 프로젝트 진행할 경우 너무 많은 소요 시간이 발생하여 프로젝트의 종결이 보이지 않음
* 데이터 파이프라인 부재
* 성능 평가 기준과 방법 부재
* 어렵지 않고 보수적인 biologists가 알고리즘 성능을 쉽게 이해할 수 있도록 시각화를 하지만 기획자가 부재

### Solutions to Issues

* 신호 선정 메트릭 설정 후 활용하도록 복수 신호를 시각화 제시하여 설득
* 알고리즘 성능 평가 메트릭 설정
* 생물학자들, 알고리즘 관리자1(물리학 전공), 알고리즘 관리자2 (컴퓨터 공학 전공), 팀장과의 피드백 소통으로 시각화 개선

## Required Skills

* Statistics
* Python

## Colaborators

* 3 data scientists (I am a project manager.)
* 2 data enineers
* 2 biologists

## Objective

* noise를 보정하는 대표적인 전처리 방식 중 하나인 baseline 차감 알고리즘을 최적화한다. Baseline의 차감은 baseline fitting을 수행하여 fitted value를 raw data에서 차감하여 순수 신호를 분리한다. 
* 우수한 성능을 보이는 basline fitting 알고리즘을 정하고 baseline fitting 알고리즘을 단일화를 한다.

$$
\text{RFU (or PCR Signal)} =  \text{Pure Signal} + \text{Noise} + \text{Error}
$$

* Pure Signal: 시약에 의한 순수 증폭 및 미증폭 신호
* Noise: 장비, 장비의 결함, 소모품 및 시약에서 방출하는 형광신호와 같은 기대하지 않은 반응에 의한 신호
* Error: 다른 설명할 수 없는 요인으로 인하여 발생한 신호

### Goals

* Baseline 알고리즘 별 PCR 판독 결과 Data 마련을 위한 Data Engineering
* Baseline 알고리즘 성능 비교 분석을 위한 data 처리 pipeline 구축
* Baseline 알고리즘 성능 비교 분석이 가능한 시각화 기획 및 구현
* Baseline 알고리즘 성능 비교 분석을 위한 비교 metric 고안 및 구현
* Baseline 알고리즘 성능 비교 분석을 위한 신호 selection metric 고안 및 구현
* Baseline 알고리즘 성능 비교 분석을 위한 신호 처리 세부 분석 시각화 기획 및 구현
* 시각화를 이용한 Baseline 알고리즘 개선
* 기존 및 새로운 baseline fitting 알고리즘들의 성능을 평가 및 비교한다.
* **음성 신호에 한하여** 위양성 결과를 최소화하기 위해 baseline 차감 알고리즘을 최적화하여 여러 baseline fitting 알고리즘을 단일화한다.



## Method

### Data Pipeline

![Data Pipeline](../../../images/projects/baseline_subtraction/pipeline.PNG)

### 알고리즘 종류

비전공자인 생물학자, 컴퓨터 공학출신들과 임원들의 이해도를 높이기 위해 직관적으로 이해할 수 있는 시각화를 통해 각 알고리즘을 비교 분석한다.

* **Legacy** 알고리즘 1 (rule-based): 대조군1, 현재 Data Science팀에서 사용되고있는 공식적인 알고리즘 
* **Bio Legacy** 알고리즘 2 (rule-based): 대조군2, 생물 실험자들이 제품을 최적화하기 위해 현재 사용하고있는 알고리즘 
* **Black Box** 알고리즘 3 (black box): 대조군3, 업계 1위 타사의 알고리즘으로 기기전용 SW에 내재된 알고리즘으로 Black Box이지만 SW내에서 차감결과 data는 얻을 수 있다.
* **Rule-Based** 알고리즘 4 (rule-based): 실험군1, 팀원(물리학자)이 **Legacy** 알고리즘 1을 보완하기 위해 만든 알고리즘
* **Rule-Based+N**알고리즘 5 (rule-based): 실험군2, 팀원(물리학자)이 **Legacy** 알고리즘 1을 보완하기 위해 만든 n번째 알고리즘
* **ML** 알고리즘 6 (data-driven): 실험군3, 본인이 만든 data driven ML알고리즘
  * Baseline Fitting with a Characteristic Equation: 경험상으로 Baseline 신호가 여러 요인으로 다양한 패턴을 보인다. Talyer Series에서 초월 함수를 다항식의 조합으로 근사할 수 있다는 점에서 착안하여, 다항식 기저 함수를 사용한 선형 회귀로 데이터를 적합하는 방법을 시도했다. 이 접근법은 데이터의 feature space를 확장하고, 데이터 내 복잡한 비선형 관계를 모델링할 수 있게 한다. 적절한 차수 선택과 정규화를 통해 baseline 신호에 적합시킨다.
  * Neural Network: Characteristic Equation (특성 방정식)은 기저함수를 분석가가 선정해줘야 하는 위험 부담이 있다. Baseline 신호가 실험 단계에서 흔하게 보이는 패턴에 맞게 기저함수를 설정할 수 있지만 임상신호나 실제 시장에서 만들어지는 신호는 그 패턴이 예상과 다를 수 있기 때문에 Data에 맞게 적합가능한 간단한 신경망을 구현하여 적합시킨다.

### 시각화에 의한 직관적 분석

baseline data를 관찰 및 기존의 경험으로 알고있는 다양한 신호 패턴에 각 알고리즘들이 어떤 성능을 보이는지 비교한다. 

* 복수 신호에 대한 성능 평가: 알고리즘의 총체적인 성능평가를 관찰 및 분석
* 단일 신호에 대한 성능 평가: 특이 신호에 대한 알고리즘이 어떤 성능을 보이는지 세부적으로 관찰 및 분석
* Baseline 증가 신호에 대한 성능 평가: 증가 신호에 대해서 알고리즘들이 어떤 성능을 보이는지 관찰 및 분석
* Baseline 감소 신호에 대한 성능 평가: 감소 신호에 대해서 알고리즘들이 어떤 성능을 보이는지 관찰 및 분석
* 제품 특이적인 신호에 대한 성능 평가: 씨젠의 제품과 BT기술에 의한 신호처리 후 신호 패턴에 대하여 어떤 성능을 보이는지 관찰 및 분석 

### 평가 Metric

* MSE: mean squared error
* MAE: mean absolute error
* 차감 결과가 white noise에 가까워야 성공적인 fitting인 것으로 간주 

## Result

### Import Packages

```{python}
# import packages
import polars as pl

# Analysis Preparation
import pandas as pd
import numpy as np

# PreProcessing
import pprint
import pyarrow as pa
import os

import subprocess
from pathlib import Path
from source.preprocess import (main_function,
                                load_and_prepare_parquet,
                                get_column_percentiles,
                                process_column_for_outliers,
                                compute_lm_slope,
                                check_memory_status,
                                get_disk_usage,
                                get_package_details)
from source.signal_filter import (detect_noise_naively,
                                    detect_noise_naively_ver2,
                                    detect_noise_naively_ywj1,
                                    detect_noise_naively_pbg,
                                    detect_noise_naively_kkm,
                                    compute_autocorrelation,
                                    test_white_noise)

# Visualization
import plotly.express as px
import matplotlib.pyplot as plt
from source.visualization import (find_sub_extremes,
                                    find_global_extremes,
                                    get_comparison_metrics,
                                    compute_bpn,
                                    plot_baseline_subtractions,
                                    plot_single_well,
                                    plot_signal_patterns)

# pandas 출력 옵션 설정
#pd.set_option('display.max_rows', None)  # 모든 행 출력
#pd.set_option('display.max_columns', None)  # 모든 열 출력
#pd.set_option('display.width', 1000)  # 셀 너비 설정
#pd.set_option('display.max_colwidth', None)  # 열 내용 전체 출력

import warnings

warnings.filterwarnings("ignore")
```

### Data Preparation

```{python}
mudt=False
outlier_naive_metric =1.65
result_data = main_function(outlier_naive_metric,mudt)
merged_data = result_data[0]
filtered_data = result_data[1]

ml_data=filtered_data[['original_rfu_cfx', 'combo_key', 'name', 'steps', 'pcr_system',
       'consumable', 'welltype', 'well', 'channel', 'temperature',
       'original_rfu', 'has_melt', 'melt', 'melt_idx', 'setval_ispc',
       'setval_used_temp', 'setval_thrd', 'preproc_resultwell','analysis_efc',
       'preproc_dataprocnum', 'preproc_rfu', 'preproc_endrfu']]
```

```{python}
class NeuralNetwork:
    def __init__(self, input_size, hidden_sizes=[64, 64, 64], output_size=1):
        self.input_size = input_size
        self.hidden_sizes = hidden_sizes
        self.output_size = output_size
        
        self.weights = []
        self.biases = []
        
        # Input layer to first hidden layer
        self.weights.append(np.random.randn(input_size, hidden_sizes[0]) * 0.01)
        self.biases.append(np.zeros((1, hidden_sizes[0])))
        
        # Hidden layers
        for i in range(1, len(hidden_sizes)):
            self.weights.append(np.random.randn(hidden_sizes[i-1], hidden_sizes[i]) * 0.01)
            self.biases.append(np.zeros((1, hidden_sizes[i])))
        
        # Last hidden layer to output layer
        self.weights.append(np.random.randn(hidden_sizes[-1], output_size) * 0.01)
        self.biases.append(np.zeros((1, output_size)))
    
    def forward(self, X):
        self.activations = [X]
        for i in range(len(self.weights)):
            z = np.dot(self.activations[-1], self.weights[i]) + self.biases[i]
            a = np.maximum(0, z)  # ReLU activation
            self.activations.append(a)
        return self.activations[-1]
    
    def backward(self, X, y):
        m = X.shape[0]
        d_weights = [np.zeros_like(w) for w in self.weights]
        d_biases = [np.zeros_like(b) for b in self.biases]
        
        # Output layer
        error = self.activations[-1] - y
        d_weights[-1] = np.dot(self.activations[-2].T, error) / m
        d_biases[-1] = np.sum(error, axis=0, keepdims=True) / m
        
        # Hidden layers
        for i in range(len(self.weights) - 2, -1, -1):
            error = np.dot(error, self.weights[i+1].T) * (self.activations[i+1] > 0)
            d_weights[i] = np.dot(self.activations[i].T, error) / m
            d_biases[i] = np.sum(error, axis=0, keepdims=True) / m
        
        return d_weights, d_biases
    
    def update_params(self, d_weights, d_biases, learning_rate):
        for i in range(len(self.weights)):
            self.weights[i] -= learning_rate * d_weights[i]
            self.biases[i] -= learning_rate * d_biases[i]
    
    def get_params(self):
        params = []
        for w, b in zip(self.weights, self.biases):
            params.extend(w.ravel())
            params.extend(b.ravel())
        return np.array(params)
    
    def set_params(self, params):
        start = 0
        for i in range(len(self.weights)):
            end = start + self.weights[i].size
            self.weights[i] = params[start:end].reshape(self.weights[i].shape)
            start = end
            
            end = start + self.biases[i].size
            self.biases[i] = params[start:end].reshape(self.biases[i].shape)
            start = end

def train_model(data, learning_rate=0.01, epochs=500):
    input_size = data.shape[1] - 1
    X = data[:, :-1]
    y = data[:, -1].reshape(-1, 1)
    
    model = NeuralNetwork(input_size)
    
    for epoch in range(epochs):
        # Forward pass
        output = model.forward(X)
        
        # Backward pass
        d_weights, d_biases = model.backward(X, y)
        
        # Update parameters
        model.update_params(d_weights, d_biases, learning_rate)
        
        if epoch % 100 == 0:
            loss = np.mean((output - y) ** 2)
            print(f'Epoch {epoch}, Loss: {loss}')
    
    return model

def apply_nn_to_dataframe(df):
    def fit_nn(row):
        data = row.reshape(1, -1)  # 2D array로 변환
        model = train_model(data)
        return model.get_params()
    
    df['fitted_nn'] = df['preproc_rfu'].apply(fit_nn)
    
    def calculate_residuals(row):
        input_size = len(row['preproc_rfu'])
        model = NeuralNetwork(input_size)
        model.set_params(row['fitted_nn'])
        predicted = model.forward(row['preproc_rfu'].reshape(1, -1))
        return row['preproc_rfu'] - predicted.flatten()
    
    df['residuals'] = df.apply(calculate_residuals, axis=1)
    
    return df

# 데이터프레임에 신경망 적용
ml_data = apply_nn_to_dataframe(ml_data)

print(ml_data)

# 잔차 시각화
plt.figure(figsize=(15, 6))
for i, residuals in enumerate(ml_data['residuals']):
    plt.plot(residuals, label=f'Sample {i+1}')

plt.title('Residuals for each sample')
plt.xlabel('Data point')
plt.ylabel('Residual value')
plt.legend()
plt.grid(True)
plt.tight_layout()
plt.show()

# 잔차의 통계 정보 출력
residual_stats = ml_data['residuals'].apply(lambda x: pd.Series({
    'mean': np.mean(x),
    'std': np.std(x),
    'min': np.min(x),
    'max': np.max(x)
}))
print("\nResidual Statistics:")
print(residual_stats)
```

```{python}


# 데이터프레임에 신경망 적용
ml_data = apply_nn_to_dataframe(ml_data)

print(ml_data)

# 잔차 시각화
plt.figure(figsize=(15, 6))
for i, residuals in enumerate(ml_data['residuals']):
    plt.plot(residuals, label=f'Sample {i+1}')

plt.title('Residuals for each sample')
plt.xlabel('Data point')
plt.ylabel('Residual value')
plt.legend()
plt.grid(True)
plt.tight_layout()
plt.show()

# 추가: 잔차의 통계 정보 출력
residual_stats = ml_data['residuals'].apply(lambda x: pd.Series({
    'mean': np.mean(x),
    'std': np.std(x),
    'min': np.min(x),
    'max': np.max(x)
}))
print("\nResidual Statistics:")
print(residual_stats)

```



```{python}
merged_data = merged_data.query("`final_ct`<0")
channels=merged_data['channel'].unique()
temperatures=merged_data['temperature'].unique()
plate_names=merged_data['name'].unique()
well_names=merged_data['well'].unique()
colors = {'Low':'blue','High':'red'}
pcrd_name = merged_data['name'].unique()[0]
channel_name = merged_data['channel'].unique()[0]
temperature_name = merged_data['temperature'].unique()[0]
```

### 복수 신호에 대한 성능 평가

```{python}
plot_baseline_subtractions(merged_data,pcrd_name,channel_name,temperature_name, mudt=mudt)
```

#### 단일 신호에 대한 성능 평가

```{python}
plot_single_well(filtered_data,pcrd_name,channel_name, temperature_name, 'H12',mudt=mudt)
```

### 증가 신호에 대한 성능 평가

```{python}
ascending_data = merged_data.query("`channel` == @channel_name & `temperature` == @temperature_name & `final_ct` <0 & `linear_slope` >0") #`analysis_dataprocnum` == 13 & 
```

```{python}
plot_signal_patterns(ascending_data,channel_name, temperature_name, mudt = mudt)
```

```{python}
temp=ascending_data[ascending_data['original_rfu_cfx'].apply(lambda x: x[30]>1000)]
```

```{python}
pcrd_nm = temp.loc[17632]['name']
channel_nm =temp.loc[17632]['channel']
temperature_nm=temp.loc[17632]['temperature']
well_nm=temp.loc[17632]['well']
```

#### 단일 신호에 대한 성능 평가

```{python}
plot_single_well(ascending_data,pcrd_nm,channel_nm,temperature_nm,well_nm,mudt=mudt)
```

```{python}
temp=ascending_data[ascending_data['strep_plus2_analysis_absd'].apply(lambda x: x[41]>200)]
pcrd_nm = temp.loc[18048]['name']
channel_nm =temp.loc[18048]['channel']
temperature_nm=temp.loc[18048]['temperature']
well_nm=temp.loc[18048]['well']
```
```{python}
plot_single_well(ascending_data,pcrd_nm,channel_nm,temperature_nm,well_nm,mudt=mudt)
```

### 감소 신호에 대한 성능 평가

```{python}
descending_data = merged_data.query("`analysis_dataprocnum` == 13 & `channel` == @channel_name & `temperature` == @temperature_name & `final_ct` <0 & `linear_slope` <0")
descending_data=descending_data.iloc[:len(descending_data) // 2]
```

```{python}
plot_signal_patterns(descending_data,channel_name, temperature_name, mudt = mudt)
```

#### 단일 신호에 대한 성능 평가

```{python}
temp=descending_data[descending_data['strep_plus1_analysis_absd'].apply(lambda x: x[12]>200)]
pcrd_nm = temp.loc[5272]['name']
channel_nm =temp.loc[5272]['channel']
temperature_nm=temp.loc[5272]['temperature']
well_nm=temp.loc[5272]['well']
```

```{python}
plot_single_well(descending_data,pcrd_nm,channel_nm,temperature_nm,well_nm,mudt=mudt)
```

```{python}
temp=descending_data[descending_data['strep_plus2_analysis_absd'].apply(lambda x: x[31]>50)]
pcrd_nm = temp.loc[18528]['name']
channel_nm =temp.loc[18528]['channel']
temperature_nm=temp.loc[18528]['temperature']
well_nm=temp.loc[18528]['well']
```

```{python}
plot_single_well(descending_data,pcrd_nm,channel_nm,temperature_nm,well_nm,mudt=mudt)
```

### 제품 특이적인 신호처리에 대한 성능 평가

```{python}
mudt=True
outlier_naive_metric =1.65
result_data = main_function(outlier_naive_metric,mudt)
merged_data = result_data[0]
filtered_data = result_data[1]

channels=filtered_data['channel'].unique()
temperatures=filtered_data['temperature'].unique()
plate_names=filtered_data['name'].unique()
well_names=filtered_data['well'].unique()
colors = {'Low':'blue','High':'red'}
pcrd_name = filtered_data['name'].unique()[0]
channel_name = filtered_data['channel'].unique()[0]
temperature_name = filtered_data['temperature'].unique()[0]
```

#### 복수 신호에 대한 성능 평가
```{python}
plot_baseline_subtractions(filtered_data,pcrd_name,channel_name,temperature_name, mudt=mudt)
```

##### 단일 신호에 대한 성능 평가

```{python}
temp=filtered_data[filtered_data['strep_plus2_analysis_absd'].apply(lambda x: x[20]>100)]
temp
```

```{python}
pcrd_nm = temp.loc[640]['name']
channel_nm =temp.loc[640]['channel']
temperature_nm=temp.loc[640]['temperature']
well_nm=temp.loc[640]['well']
print(pcrd_nm)
print(channel_nm)
print(temperature_nm)
print(well_nm)
```
```{python}
plot_single_well(filtered_data,pcrd_nm,channel_nm, temperature_nm, well_nm,mudt=mudt)
```

#### 증가 신호에 대한 성능 평가 

```{python}
ascending_data = merged_data.query("`analysis_dataprocnum` == 13 & `channel` == @channel_name & `temperature` == @temperature_name & `final_ct` <0 & `linear_slope` >0")
ascending_data = ascending_data.iloc[:len(ascending_data) // 2]
```

##### 단일 신호에 대한 성능 평가
```{python}
plot_signal_patterns(ascending_data,channel_name, temperature_name, mudt = mudt)
```
```{python}
temp=ascending_data[ascending_data['strep_plus1_analysis_absd'].apply(lambda x: x[10]<-200)]
pcrd_nm = temp.loc[1528]['name']
channel_nm =temp.loc[1528]['channel']
temperature_nm=temp.loc[1528]['temperature']
well_nm=temp.loc[1528]['well']
plot_single_well(ascending_data,pcrd_nm,channel_nm, temperature_nm, well_nm,mudt=mudt)
```
```{python}
temp=ascending_data[ascending_data['strep_plus2_analysis_absd'].apply(lambda x: x[10]<-300)]
pcrd_nm = temp.loc[36200]['name']
channel_nm =temp.loc[36200]['channel']
temperature_nm=temp.loc[36200]['temperature']
well_nm=temp.loc[36200]['well']
plot_single_well(ascending_data,pcrd_nm,channel_nm, temperature_nm, well_nm,mudt=mudt)
```

#### 감소 신호에 대한 성능 평가

```{python}
descending_data = merged_data.query("`channel` == @channel_name & `temperature` == @temperature_name & `final_ct` <0 & `linear_slope` <0")
descending_data = descending_data.iloc[:len(descending_data) // 2]
plot_signal_patterns(descending_data,channel_name, temperature_name, mudt = True)
```
```{python}
descending_data = merged_data.query("`analysis_dataprocnum` == 13 & `channel` == @channel_name & `temperature` == @temperature_name & `final_ct` <0 & `linear_slope` <0")
plot_signal_patterns(descending_data,channel_name, temperature_name, mudt = True)
```

##### 단일 신호에 대한 성능 평가

```{python}
temp=descending_data[descending_data['strep_plus2_analysis_absd'].apply(lambda x: x[35]<-50)]
pcrd_nm = temp.loc[26112]['name']
channel_nm =temp.loc[26112]['channel']
temperature_nm=temp.loc[26112]['temperature']
well_nm=temp.loc[26112]['well']
plot_single_well(descending_data,pcrd_nm,channel_nm, temperature_nm, well_nm,mudt=mudt)
```
```{python}
merged_data['mudt_distortion_combo_key']=merged_data[['name', 'channel', 'well']].apply(lambda x: ' '.join(x), axis=1)
mudt_high_risk_list = merged_data.query("`temperature`=='High' & `final_ct`<40 & `final_ct`>0")['mudt_distortion_combo_key'].unique()
mudt_risk_data=merged_data.query("`mudt_distortion_combo_key` in @mudt_high_risk_list & `temperature`=='Low' & `final_ct`<0")
plot_signal_patterns(mudt_risk_data, channel_name, temperature_name, mudt=mudt)
```

```{python}
temp=mudt_risk_data[mudt_risk_data['strep_plus2_analysis_absd'].apply(lambda x: x[20]>1000)]
```

```{python}
pcrd_nm = temp.loc[54384]['name']
channel_nm =temp.loc[54384]['channel']
temperature_nm=temp.loc[54384]['temperature']
well_nm=temp.loc[54384]['well']
plot_single_well(mudt_risk_data,pcrd_nm,channel_nm, temperature_nm, well_nm,mudt=mudt)
```
```{python}
temp=mudt_risk_data[mudt_risk_data['strep_plus1_analysis_absd'].apply(lambda x: x[20]>1000)]
pcrd_nm = temp.loc[24912]['name']
channel_nm =temp.loc[24912]['channel']
temperature_nm=temp.loc[24912]['temperature']
well_nm=temp.loc[24912]['well']
plot_single_well(mudt_risk_data,pcrd_nm,channel_nm, temperature_nm, well_nm,mudt=mudt)
```
```{python}
temp=mudt_risk_data[mudt_risk_data['strep_plus2_analysis_absd'].apply(lambda x: x[35]<-1800)]
pcrd_nm = temp.loc[54304]['name']
channel_nm =temp.loc[54304]['channel']
temperature_nm=temp.loc[54304]['temperature']
well_nm=temp.loc[54304]['well']
plot_single_well(mudt_risk_data,pcrd_nm,channel_nm, temperature_nm, well_nm,mudt=mudt)
```

## Conclusion

직관적인 알고리즘 성능 비교 분석 제공, 정량적 성능 평가를 위한 비교 metric 생성 및 알고리즘 성능 개선에 대한 insights 제공
알고리즘 성능 비교 분석이 가능한 시각화를 제공 및 프로젝트 관련 동료에게 실무적 도움을 제공


 
## Acheivements

|Output| Description |
|:---:|:---|
|  |  |
|  |  |
|  |  |
|  |  |
|  |  |
|  |  |
|  |  |
|  |  |

## Long Term Project

* 알고리즘 Verification and Validation



</div>

<div class="tab-pane fade" id="English" role="tabpanel" aria-labelledby="English-tab">

## Background

* Due to the nature of reagent products related to medical device, there are regulations required by each country's government for the health and life safety of its citizens when entering the global market.
  * Reagent stability verification and validation required
  * Equipment stability verification and validation request
  * Software stability verification and validation request
  * **Stability verification and validation Request of Diagnostic Algorithm**
* In order to enter and manage the global market after the COVID19 special period is lifted, product safety verification and regulatory requirements required by each country's government must be met.
* In the case of the EU (European Union), IVDR (In Vitro Diagnostics Regulation) is required
* In order to enter the North American market, it is necessary to plan and write a document verifying the stability of the diagnostic algorithm based on the surveilance standards of the US FDA and Canada's Health Canada, which require the world's most stringent standards.
* As time goes by, regulations on software and algorithms are being strengthened in each country, so advanced testing that is more stringent than the existing safety verification method by software engineering is required.
* Therefore, the stability verification and validation of the diagnostic algorithm includes software engineering testing and advanced testing. Here, advanced testing means statistical testing based on statistical analysis, and building a stable software engineering system is the prerequisite.
* Since the stability verification method of Seegene's Diagnostic Signal Process (DSP) Algorithm is directly related to the business performance of the company, it is classified as a first-class security matter within the company, so specific and detailed planning and implementation details cannot be shared.

## Objective

* Design a system to statistically prove that the algorithm shows safe performance.
* Establish a Statistical Validation System to prove that the algorithm shows safe performance through statistical analysis.
  * Here, Establishment is defined as Definition, Documentation, and Implementation.
* Define the risk of the algorithm in detail and quantitatively analyze the effect of the risk on the algorithm.
* It is proved through statistical simulation that the algorithm is capable of risk management.
* In the case of code changes according to algorithm implementations and operations, a new validation report must be submitted, so an automation system is built.

## Methodology

* Refer to the guidance of SGS, a company that issues and provides training for the world's most stringent inspection certificates.
* SGS provides guidance to the FDA as a target.
* After thoroughly reading the General Principles of Software Validation document provided by the FDA for software safety verification, establish a validation system based on this document.
  * [Copy: General Principles of Software Validation](https://www.fda.gov/regulatory-information/search-fda-guidance-documents/general-principles-software-validation)
  * [Summary: General Principles of Software Validation](../../blog/posts/Surveilance/2022-12-10_FDA_sw_general_guidance/index.qmd)
  * [Diagram: General Principles of Software Validation](../../blog/posts/Surveilance/2023-01-27_FDA_sw_general_guidance_presentation/index.qmd)
* Software engineering is performed based on the General Principles of Software Validation document.
* The stability verification of Diagnostic Algorithm includes both Structural Testing and Advanced Testing. Structural Testing means code-based Software Engineering Testing and Advanced Testing means Statistical Testing based on Statistical Analysis. Advanced Testing is based on the establishment of a stable Software Engineering System.
* Establish a definition and logic for algorithm safety.
* Establish metrics or indicators for algorithm safety.
* Statistical Testing, which is Advanced Testing, is a task that requires the creativity of a data scientist, and a testing model is planned to materialize and document statistical analysis design.
* Cooperation between the BT (Biotechnology) sector and the IT (Information technology) sector must be a premise, and engineering design and statistical design should be established considering the BT department's experimental design and limitation factors at a experimental level.
* Find a statistical model suitable for the planned testing model and calculate the minimum reuirement sample size.
* As per the above strategy, the BT department conducts experiments and the IT department (Data Science team) conducts analysis.
* Establish a document automation system in case of code changes in algorithm implementation and operation and the obligation to submit a new validation report for new products.

## Issues & Solutions

### Issues

* Absence of a system that can input data generated by BT departments
* Difficulties in communication due to lack of job description in BT departments.
* Absence of a system that preprocesses input data.
* Difficulties in communication within the team due to lack of job description within the Data Science team.
* It is so rare that no precedent or template for validation report can be found.

### Solutions

* Building a system that can input data generated by BT departments
  * digitalization: experimental design file, raw data generated from medical device, data extracted from medical device
* Work documented through communication with the BT department to establish the standard for the expected correct answer of the experiment results, and to establish independent and dependent variables
* Building an engineering system that preprocesses input data and merges the results of diagnostic algorithms
* Strengthen Data Quality Control Process
  * Step 1 typo correction
  * Step 2 missing value processing
  * Step 3 anomaly data processing
  * Step 4 algorithm data conformity 1st Test: Preprocessed algorithm for FDA validation vs Original algorithm
  * Step 5 algorithm data conformity 2nd test: Data Science team’s preprocessed algorithm for FDA validation vs algorithm published by BT department
* Realization of code centralization, data centralization, and documentation of specific matters by writing job descriptions within the Data Science team
* Plan and conduct statistical analysis after planning and establishing Seegene's own software testing & advanced testing model

## Required Skills

* FDA software validation knowledge
* Statistics
* Dynamic documentation
* Biology
* Clinical study design
* R, Python, Matlab
* Apache Airflow 

## Colaborators

* 5 data scientists (I am a project manager.)
* 3 data enineers
* 27 biologists
* 2 patent attorneys
 
## Acheivements

|DSP Algorithm Output| Description |
|:---:|:---|
| FDA Validation 1st Draft | the 1st draft of verification & validation report for FDA submission |
| Data Input System | It is a temporary data input system that develops into a platform that calculates a large amount of data in large quantities. |
| Documentation System | Establishment of previously absent documentation and document automation systems $\rightarrow$ Necessary for business communication and establishment of Relational Database System |
| Data Management System | data quality control system |
| FDA Validation Model |Establishment of validation model for DSP algorithm|
| Patent Invention |  Inventing the FDA Validation Model |
| In-house first Performance evaluation of algorithms and reagent products | Comprehensive performance evaluation of algorithms and reagent products that did not previously exist in-house |
| Statistical analysis related to algorithmic risk management | Risk management-related statistical analysis is performed on noise and anomaly data that may occur due to reagent and equipment-specific random effects and other confounders. |

## Long Term Project

* Collaboratively write BT's job description and establish RDB system
* Building a DevOps Platform for reagents, equipment, software and algorithm validation

=======
---
title: "Baseline Fitting Algorithm Improvement"
subtitle: "Diagnostic Algorithms Optimization"
description: "This project is to improve the baseline-fitting performance of the diagnostic signal processing algorithms."
author: Kwangmin Kim
date: 2024-07-08
format: 
  html:
    toc: true  
    #page-layout: article
    code-fold: true
    code-copy: true
    code-overflow: wrap
    number-sections: true
    number-depth: 4
    grid:
      sidebar-width: 200px
      body-width: 1200px
      margin-width: 100px
execute:
  eval: false
---

<ul class="nav nav-pills" id="language-tab" role="tablist">
  <li class="nav-item" role="presentation">
    <button class="nav-link active" id="Korean-tab" data-bs-toggle="tab" data-bs-target="#Korean" type="button" role="tab" aria-controls="Korean" aria-selected="true">Korean</button>
  </li>
  <li class="nav-item" role="presentation">
    <button class="nav-link" id="English-tab" data-bs-toggle="tab" data-bs-target="#English" type="button" role="tab" aria-controls="knitr" aria-selected="false">English</button>
  </li>

<div class="tab-content" id="language-tabcontent">

<div class="tab-pane fade  show active" id="Korean" role="tabpanel" aria-labelledby="Korean-tab">

## Background

### Real Time PCR의 원리

Real Time PCR 장비는 핵산(Nucleic Acid) 검체의 존재 여부를 확인하기 위해 각 사이클마다 핵산 검체를 2배씩 증폭하면서 신호를 감지한다.

* Lag Phase (지연 단계): 증폭된 검체의 신호가 일정 농도 이하일 경우, PCR 장비는 신호를 감지하지 못하고, 장비 내부 기본값과 시약 및 소모품의 값이 합산된 신호로 반환한다. 이는 일정 시간 동안 지연되는 구간이다.
* Log Phase (로그 단계): Exponential Phase라고도 불리며 증폭된 검체의 신호가 일정 농도 이상일 때, PCR 장비에서는 신호의 변화가 나타나며, 포화 상태에 이를 때까지 신호가 2의 지수승으로 증가한다.
* Plateau Phase (플라토 단계): Stationary Phase 효소의 활성도 감소 및 반응물의 고갈 등으로 인해 포화 상태에 도달하면, 신호는 더 이상 증가하지 않고 일정하게 유지된다.

이러한 방식으로 Real Time PCR 장비의 신호는 이론적으로 **sigmoid curve**의 패턴을 나타낸다.

* 양/음성 결과
  * 양성: 아래 그림과 같이 Real Time PCR 결과가 명확한 sigmoid curve가 나올 경우 검체가 발견된 **양성** 상태로 판독한다.
  * 음성: 반응이 없는 평평한 curve가 나오거나 명확한 sigmoid curve가 나오지 않을 경우 검체가 발견되지 않은 **음성** 상태로 판독한다.
* Ct
  * Ct 값은 **Cycle threshold**의 약자로, 특정한 양의 증폭된 DNA가 처음으로 검출 가능한 수준에 도달했을 때의 PCR 사이클 수를 의미한다
  * 초기 DNA 양: Ct 값은 초기 DNA 양과 반비례한다.
  * 증폭 효율성: Ct 값은 증폭 효율성과 관련 있다. 이상적으로는 각 사이클에서 두 배로 증폭되지만, 실제 실험에서는 다양한 요인에 의해 증폭 효율성이 100% 미만일 수 있다.
  
![Sigmoid Curve Example](../../../images/projects/baseline_subtraction/sigmoid%20curve.PNG)

### Risk

PCR 신호는 시험관 내에서 일어나는 미시적 화학 반응, 광학 반응 및 기계적 반응의 결과이다. 이 과정에서 인간이 명확히 측정하거나 설명하기 어려운 원인에 의한 노이즈가 섞일 수 있다. 이로 인해 Ct 값의 편향과 결과적으로 위양성 또는 위음성 결과가 발생할 위험이 증가할 수 있다.

### PCR 신호처리 및 최종 출력물

따라서, 이러한 노이즈를 보정하기 위한 전처리 방법이 필요하다. 전처리 후, 진단 알고리즘은 검체의 존재 여부와 Ct 값을 시그모이드 곡선 적합을 통해 최종 출력한다.

## Rationale

* sigmoid curve fitting 전의 전처리 단계인 baseline subtraction의 정확도가 매우 중요하다.
  * Baseline 데이터에 노이즈가 많을 경우, 최적화 과정에서 과적합이나 local minima와 같은 문제로 인해 파라미터 추정의 복잡성이 증가한다. 
  * Baseline subtraction의 정확도가 떨어질 경우 위양성/위음성의 위험이 있다. 
* 사내에 표준화된 baseline fitting 알고리즘이 없어 여러 baseline fitting 알고리즘이 존재한다. 

## Motivation

회사에 처음 입사했을 때, 진단 알고리즘의 수많은 if문과 설정값, 그리고 해석하기 어려운 코드에 압도되었다. rule-based 알고리즘이 data-driven 알고리즘에 비해 성능이 떨어진다고는 할 수 없지만, 변화무쌍한 PCR 신호를 조건문으로 처리하기에는 한계가 있다고 판단했다. 따라서, 점진적으로 진단 알고리즘을 data-driven 방식으로 개선할 필요가 있다고 생각했다.  

## Considerations

* 보수적인 biologists와 전문적 지식이 없는 임원진을 이해시킬 수 있는 간단한 알고리즘이어야 한다.
* 현재의 진단 알고리즘은 수 많은 조건문으로 이루어진 rule-based 알고리즘이기 때문에 전체적인 알고리즘 수정 시 정합성 및 규제 문제가 발생할 수 있다. 따라서, baseline fitting 알고리즘만 개선하여 대체해야 한다.
* 통계를 전공하지 않은 알고리즘 관리자1 (Computer Science 전공), 관리자2 (Physics 전공)가 이해할 수 있도록 알고리즘 평가 metric을 선정 및 설명할 수 있어야한다. 
* Python으로 작성된 알고리즘을 C++로 porting을 해야만하기 때문에 최소한의 package를 사용하여 알고리즘을 low level로 coding해야한다.
* Lag Phase에서의 baseline data points 수가 적을 수 있으므로, 적은 데이터로도 fitting할 수 있는 알고리즘이 필요하다.
* baseline의 noise 패턴은 매우 다양하지만 기존의 legacy baseline fitting 알고리즘은 1차 곡선과 2차 곡선으로 fitting 한다. 따라서, 다양한 noise 패턴에 대응할 수 있는 알고리즘이 필요하다.

### Issues

* 신호 데이터 선정 기준 부재
  * 기존 방식: 1년 동안 기존 담당자가 주먹구구식으로 파일을 열어가며 주관적 느낌으로 타사 SW를 통해 특이한 신호를 육안 및 수동으로 찾음. 
  * 기존 방식 고수: 기존 방식으로 프로젝트 진행할 경우 너무 많은 소요 시간이 발생하여 프로젝트의 종결이 보이지 않음
* 데이터 파이프라인 부재
* 성능 평가 기준과 방법 부재
* 어렵지 않고 보수적인 biologists가 알고리즘 성능을 쉽게 이해할 수 있도록 시각화를 하지만 기획자가 부재

### Solutions to Issues

* 신호 선정 메트릭 설정 후 활용하도록 복수 신호를 시각화 제시하여 설득
* 알고리즘 성능 평가 메트릭 설정
* 생물학자들, 알고리즘 관리자1(물리학 전공), 알고리즘 관리자2 (컴퓨터 공학 전공), 팀장과의 피드백 소통으로 시각화 개선

## Required Skills

* Statistics
* Python

## Colaborators

* 3 data scientists (I am a project manager.)
* 2 data enineers
* 2 biologists

## Objective

* noise를 보정하는 대표적인 전처리 방식 중 하나인 baseline 차감 알고리즘을 최적화한다. Baseline의 차감은 baseline fitting을 수행하여 fitted value를 raw data에서 차감하여 순수 신호를 분리한다. 
* 우수한 성능을 보이는 basline fitting 알고리즘을 정하고 baseline fitting 알고리즘을 단일화를 한다.

$$
\text{RFU (or PCR Signal)} =  \text{Pure Signal} + \text{Noise} + \text{Error}
$$

* Pure Signal: 시약에 의한 순수 증폭 및 미증폭 신호
* Noise: 장비, 장비의 결함, 소모품 및 시약에서 방출하는 형광신호와 같은 기대하지 않은 반응에 의한 신호
* Error: 다른 설명할 수 없는 요인으로 인하여 발생한 신호

### Goals

* Baseline 알고리즘 별 PCR 판독 결과 Data 마련을 위한 Data Engineering
* Baseline 알고리즘 성능 비교 분석을 위한 data 처리 pipeline 구축
* Baseline 알고리즘 성능 비교 분석이 가능한 시각화 기획 및 구현
* Baseline 알고리즘 성능 비교 분석을 위한 비교 metric 고안 및 구현
* Baseline 알고리즘 성능 비교 분석을 위한 신호 selection metric 고안 및 구현
* Baseline 알고리즘 성능 비교 분석을 위한 신호 처리 세부 분석 시각화 기획 및 구현
* 시각화를 이용한 Baseline 알고리즘 개선
* 기존 및 새로운 baseline fitting 알고리즘들의 성능을 평가 및 비교한다.
* **음성 신호에 한하여** 위양성 결과를 최소화하기 위해 baseline 차감 알고리즘을 최적화하여 여러 baseline fitting 알고리즘을 단일화한다.



## Method

### Data Pipeline

![Data Pipeline](../../../images/projects/baseline_subtraction/pipeline.PNG)

### 알고리즘 종류

비전공자인 생물학자, 컴퓨터 공학출신들과 임원들의 이해도를 높이기 위해 직관적으로 이해할 수 있는 시각화를 통해 각 알고리즘을 비교 분석한다.

* **Legacy** 알고리즘 1 (rule-based): 대조군1, 현재 Data Science팀에서 사용되고있는 공식적인 알고리즘 
* **Bio Legacy** 알고리즘 2 (rule-based): 대조군2, 생물 실험자들이 제품을 최적화하기 위해 현재 사용하고있는 알고리즘 
* **Black Box** 알고리즘 3 (black box): 대조군3, 업계 1위 타사의 알고리즘으로 기기전용 SW에 내재된 알고리즘으로 Black Box이지만 SW내에서 차감결과 data는 얻을 수 있다.
* **Rule-Based** 알고리즘 4 (rule-based): 실험군1, 팀원(물리학자)이 **Legacy** 알고리즘 1을 보완하기 위해 만든 알고리즘
* **Rule-Based+N**알고리즘 5 (rule-based): 실험군2, 팀원(물리학자)이 **Legacy** 알고리즘 1을 보완하기 위해 만든 n번째 알고리즘
* **ML** 알고리즘 6 (data-driven): 실험군3, 본인이 만든 data driven ML알고리즘
  * Baseline Fitting with a Characteristic Equation: 경험상으로 Baseline 신호가 여러 요인으로 다양한 패턴을 보인다. Talyer Series에서 초월 함수를 다항식의 조합으로 근사할 수 있다는 점에서 착안하여, 다항식 기저 함수를 사용한 선형 회귀로 데이터를 적합하는 방법을 시도했다. 이 접근법은 데이터의 feature space를 확장하고, 데이터 내 복잡한 비선형 관계를 모델링할 수 있게 한다. 적절한 차수 선택과 정규화를 통해 baseline 신호에 적합시킨다.
  * Neural Network: Characteristic Equation (특성 방정식)은 기저함수를 분석가가 선정해줘야 하는 위험 부담이 있다. Baseline 신호가 실험 단계에서 흔하게 보이는 패턴에 맞게 기저함수를 설정할 수 있지만 임상신호나 실제 시장에서 만들어지는 신호는 그 패턴이 예상과 다를 수 있기 때문에 Data에 맞게 적합가능한 간단한 신경망을 구현하여 적합시킨다.

### 시각화에 의한 직관적 분석

baseline data를 관찰 및 기존의 경험으로 알고있는 다양한 신호 패턴에 각 알고리즘들이 어떤 성능을 보이는지 비교한다. 

* 복수 신호에 대한 성능 평가: 알고리즘의 총체적인 성능평가를 관찰 및 분석
* 단일 신호에 대한 성능 평가: 특이 신호에 대한 알고리즘이 어떤 성능을 보이는지 세부적으로 관찰 및 분석
* Baseline 증가 신호에 대한 성능 평가: 증가 신호에 대해서 알고리즘들이 어떤 성능을 보이는지 관찰 및 분석
* Baseline 감소 신호에 대한 성능 평가: 감소 신호에 대해서 알고리즘들이 어떤 성능을 보이는지 관찰 및 분석
* 제품 특이적인 신호에 대한 성능 평가: 씨젠의 제품과 BT기술에 의한 신호처리 후 신호 패턴에 대하여 어떤 성능을 보이는지 관찰 및 분석 

### 평가 Metric

* MSE: mean squared error
* MAE: mean absolute error
* 차감 결과가 white noise에 가까워야 성공적인 fitting인 것으로 간주 

## Result

### Import Packages

```{python}
# import packages
import polars as pl

# Analysis Preparation
import pandas as pd
import numpy as np

# PreProcessing
import pprint
import pyarrow as pa
import os

import subprocess
from pathlib import Path
from source.preprocess import (main_function,
                                load_and_prepare_parquet,
                                get_column_percentiles,
                                process_column_for_outliers,
                                compute_lm_slope,
                                check_memory_status,
                                get_disk_usage,
                                get_package_details)
from source.signal_filter import (detect_noise_naively,
                                    detect_noise_naively_ver2,
                                    detect_noise_naively_ywj1,
                                    detect_noise_naively_pbg,
                                    detect_noise_naively_kkm,
                                    compute_autocorrelation,
                                    test_white_noise)

# Visualization
import plotly.express as px
import matplotlib.pyplot as plt
from source.visualization import (find_sub_extremes,
                                    find_global_extremes,
                                    get_comparison_metrics,
                                    compute_bpn,
                                    plot_baseline_subtractions,
                                    plot_single_well,
                                    plot_signal_patterns)

# pandas 출력 옵션 설정
#pd.set_option('display.max_rows', None)  # 모든 행 출력
#pd.set_option('display.max_columns', None)  # 모든 열 출력
#pd.set_option('display.width', 1000)  # 셀 너비 설정
#pd.set_option('display.max_colwidth', None)  # 열 내용 전체 출력

import warnings

warnings.filterwarnings("ignore")
```

### Data Preparation

```{python}
mudt=True
outlier_naive_metric =1.65
result_data = main_function(outlier_naive_metric,mudt)
merged_data = result_data[0]
filtered_data = result_data[1]
```

```{python}
negative_data = merged_data.query("`final_ct`<0")
channels=merged_data['channel'].unique()
temperatures=merged_data['temperature'].unique()
plate_names=merged_data['name'].unique()
well_names=merged_data['well'].unique()
colors = {'Low':'blue','High':'red'}
pcrd_name = merged_data['name'].unique()[0]
channel_name = merged_data['channel'].unique()[0]
temperature_name = merged_data['temperature'].unique()[0]
```


### Temp


```{python}
import numpy as np
import pandas as pd
import matplotlib.pyplot as plt

def normalize(X):
    X_min = np.min(X)
    X_max = np.max(X)
    X_normalized = (X - X_min) / (X_max - X_min)
    return X_normalized, X_min, X_max

def denormalize(X_normalized, X_min, X_max):
    X_restored = X_normalized * (X_max - X_min) + X_min
    return X_restored

def apply_basis_functions(X):
    phi1 = lambda x: x**0  # 상수항
    phi2 = lambda x: x**1  # 1차항
    phi3 = lambda x: x**2  # 2차항
    phi4 = lambda x: x**3  # 3차항
    phi5 = lambda x: x**4  # 4차항
    phi6 = lambda x: x*np.e**(-x)  # 지수항
    return np.array([[phi1(x), phi2(x), phi3(x), phi4(x), phi5(x), phi6(x)] for x in X])

def J(w, P, x, y):
    PHI = np.array([x**i for i in range(P+1)]).T
    y_pred = np.dot(w.T, PHI.T)
    return 0.5*(((y-y_pred)**2).sum(axis=-1))

def grad(w, P, x, y):
    PHI = np.array([x**i for i in range(P+1)]).T
    g = np.dot(w.T, np.dot(PHI.T, PHI)) - np.dot(y.T, PHI)
    return g.astype(np.float64)

def CGM(f, df, x, args=(), eps=1.0e-7, max_iter=300, verbose=False):
    c = df(x, *args)
    if np.linalg.norm(c) < eps:
        return x
    d = -c
    for k in range(max_iter):
        alpha = line_search(f, df, x, d, args)
        x_new = x + alpha * d
        c_new = df(x_new, *args)
        if np.linalg.norm(c_new) < eps:
            return x_new
        beta = np.dot(c_new, c_new) / np.dot(c, c)
        d = -c_new + beta * d
        x = x_new
        c = c_new
    if verbose:
        print(f"CGM reached max iterations: {max_iter}")
    return x

def line_search(f, df, x, d, args):
    alpha, beta = 0.01, 0.5
    t = 1.0
    while f(x + t * d, *args) > f(x, *args) - alpha * t * np.dot(df(x, *args), d):
        t *= beta
    return t

def predict_time_series(X):
    X_norm, X_min, X_max = normalize(X)
    PHI = apply_basis_functions(X_norm)
    w = np.random.uniform(-1, 1, 6)
    optimized_w = CGM(J, grad, w, args=(5, X_norm, X_norm), verbose=False)
    y_pred = np.dot(optimized_w.T, PHI.T)
    return denormalize(y_pred, X_min, X_max)

def process_dataframe(df, input_column, output_column):
    def process_row(row):
        X = row[input_column]
        if isinstance(X, np.ndarray) and X.size > 0:
            row[output_column] = predict_time_series(X)
        else:
            row[output_column] = np.array([])
        return row
    
    df[output_column] = None
    return df.apply(process_row, axis=1)

def plot_results(df, input_column, output_column, num_samples=9):
    fig, axes = plt.subplots(3, 3, figsize=(15, 15))
    axes = axes.flatten()

    for i, (_, row) in enumerate(df.iterrows()):
        if i >= num_samples:
            break

        X = row[input_column]
        y_pred = row[output_column]

        if isinstance(X, np.ndarray) and X.size > 0:
            axes[i].plot(X, label='Original Data')
            axes[i].plot(y_pred, label='Predicted Data')
            axes[i].set_title(f'Sample {i+1}')
            axes[i].legend()

    plt.tight_layout()
    plt.show()

n = len(merged_data)

# 3등분할 인덱스 계산
first_split = n // 3
second_split = 2 * (n // 3)

# 데이터프레임 3등분
df1 = merged_data.iloc[:first_split]
df2 = merged_data.iloc[first_split:second_split]
df3 = merged_data.iloc[second_split:]

temp1 = process_dataframe(df1, 'preproc_rfu', 'ml_fitted')
temp2 = process_dataframe(df2, 'preproc_rfu', 'ml_fitted')
temp3 = process_dataframe(df3, 'preproc_rfu', 'ml_fitted')
temp=pd.concat([temp1,temp2,temp3],axis=0,ignore_index=True)
#plot_results(temp, 'preproc_rfu', 'ml_fitted')

temp.to_parquet('mudt_ml_data.parquet')
# MSE 계산
# negative_data['mse'] = negative_data.apply(lambda row: np.mean((row['preproc_rfu'] - row['ml_fitted'])**2) if isinstance(row['preproc_rfu'], np.ndarray) else np.nan, axis=1)
# print(negative_data['mse'].describe())
```
### 복수 신호에 대한 성능 평가

```{python}
plot_baseline_subtractions(merged_data,pcrd_name,channel_name,temperature_name, mudt=mudt)
```

#### 단일 신호에 대한 성능 평가

```{python}
plot_single_well(filtered_data,pcrd_name,channel_name, temperature_name, 'H12',mudt=mudt)
```

### 증가 신호에 대한 성능 평가

```{python}
ascending_data = merged_data.query("`channel` == @channel_name & `temperature` == @temperature_name & `final_ct` <0 & `linear_slope` >0") #`analysis_dataprocnum` == 13 & 
```

```{python}
plot_signal_patterns(ascending_data,channel_name, temperature_name, mudt = mudt)
```

```{python}
temp=ascending_data[ascending_data['original_rfu_cfx'].apply(lambda x: x[30]>1000)]
```

```{python}
pcrd_nm = temp.loc[17632]['name']
channel_nm =temp.loc[17632]['channel']
temperature_nm=temp.loc[17632]['temperature']
well_nm=temp.loc[17632]['well']
```

#### 단일 신호에 대한 성능 평가

```{python}
plot_single_well(ascending_data,pcrd_nm,channel_nm,temperature_nm,well_nm,mudt=mudt)
```

```{python}
temp=ascending_data[ascending_data['strep_plus2_analysis_absd'].apply(lambda x: x[41]>200)]
pcrd_nm = temp.loc[18048]['name']
channel_nm =temp.loc[18048]['channel']
temperature_nm=temp.loc[18048]['temperature']
well_nm=temp.loc[18048]['well']
```
```{python}
plot_single_well(ascending_data,pcrd_nm,channel_nm,temperature_nm,well_nm,mudt=mudt)
```

### 감소 신호에 대한 성능 평가

```{python}
descending_data = merged_data.query("`analysis_dataprocnum` == 13 & `channel` == @channel_name & `temperature` == @temperature_name & `final_ct` <0 & `linear_slope` <0")
descending_data=descending_data.iloc[:len(descending_data) // 2]
```

```{python}
plot_signal_patterns(descending_data,channel_name, temperature_name, mudt = mudt)
```

#### 단일 신호에 대한 성능 평가

```{python}
temp=descending_data[descending_data['strep_plus1_analysis_absd'].apply(lambda x: x[12]>200)]
pcrd_nm = temp.loc[5272]['name']
channel_nm =temp.loc[5272]['channel']
temperature_nm=temp.loc[5272]['temperature']
well_nm=temp.loc[5272]['well']
```

```{python}
plot_single_well(descending_data,pcrd_nm,channel_nm,temperature_nm,well_nm,mudt=mudt)
```

```{python}
temp=descending_data[descending_data['strep_plus2_analysis_absd'].apply(lambda x: x[31]>50)]
pcrd_nm = temp.loc[18528]['name']
channel_nm =temp.loc[18528]['channel']
temperature_nm=temp.loc[18528]['temperature']
well_nm=temp.loc[18528]['well']
```

```{python}
plot_single_well(descending_data,pcrd_nm,channel_nm,temperature_nm,well_nm,mudt=mudt)
```

### 제품 특이적인 신호처리에 대한 성능 평가

```{python}
mudt=True
outlier_naive_metric =1.65
result_data = main_function(outlier_naive_metric,mudt)
merged_data = result_data[0]
filtered_data = result_data[1]

channels=filtered_data['channel'].unique()
temperatures=filtered_data['temperature'].unique()
plate_names=filtered_data['name'].unique()
well_names=filtered_data['well'].unique()
colors = {'Low':'blue','High':'red'}
pcrd_name = filtered_data['name'].unique()[0]
channel_name = filtered_data['channel'].unique()[0]
temperature_name = filtered_data['temperature'].unique()[0]
```

#### 복수 신호에 대한 성능 평가
```{python}
plot_baseline_subtractions(filtered_data,pcrd_name,channel_name,temperature_name, mudt=mudt)
```

##### 단일 신호에 대한 성능 평가

```{python}
temp=filtered_data[filtered_data['strep_plus2_analysis_absd'].apply(lambda x: x[20]>100)]
temp
```

```{python}
pcrd_nm = temp.loc[640]['name']
channel_nm =temp.loc[640]['channel']
temperature_nm=temp.loc[640]['temperature']
well_nm=temp.loc[640]['well']
print(pcrd_nm)
print(channel_nm)
print(temperature_nm)
print(well_nm)
```
```{python}
plot_single_well(filtered_data,pcrd_nm,channel_nm, temperature_nm, well_nm,mudt=mudt)
```

#### 증가 신호에 대한 성능 평가 

```{python}
ascending_data = merged_data.query("`analysis_dataprocnum` == 13 & `channel` == @channel_name & `temperature` == @temperature_name & `final_ct` <0 & `linear_slope` >0")
ascending_data = ascending_data.iloc[:len(ascending_data) // 2]
```

##### 단일 신호에 대한 성능 평가
```{python}
plot_signal_patterns(ascending_data,channel_name, temperature_name, mudt = mudt)
```
```{python}
temp=ascending_data[ascending_data['strep_plus1_analysis_absd'].apply(lambda x: x[10]<-200)]
pcrd_nm = temp.loc[1528]['name']
channel_nm =temp.loc[1528]['channel']
temperature_nm=temp.loc[1528]['temperature']
well_nm=temp.loc[1528]['well']
plot_single_well(ascending_data,pcrd_nm,channel_nm, temperature_nm, well_nm,mudt=mudt)
```
```{python}
temp=ascending_data[ascending_data['strep_plus2_analysis_absd'].apply(lambda x: x[10]<-300)]
pcrd_nm = temp.loc[36200]['name']
channel_nm =temp.loc[36200]['channel']
temperature_nm=temp.loc[36200]['temperature']
well_nm=temp.loc[36200]['well']
plot_single_well(ascending_data,pcrd_nm,channel_nm, temperature_nm, well_nm,mudt=mudt)
```

#### 감소 신호에 대한 성능 평가

```{python}
descending_data = merged_data.query("`channel` == @channel_name & `temperature` == @temperature_name & `final_ct` <0 & `linear_slope` <0")
descending_data = descending_data.iloc[:len(descending_data) // 2]
plot_signal_patterns(descending_data,channel_name, temperature_name, mudt = True)
```
```{python}
descending_data = merged_data.query("`analysis_dataprocnum` == 13 & `channel` == @channel_name & `temperature` == @temperature_name & `final_ct` <0 & `linear_slope` <0")
plot_signal_patterns(descending_data,channel_name, temperature_name, mudt = True)
```

##### 단일 신호에 대한 성능 평가

```{python}
temp=descending_data[descending_data['strep_plus2_analysis_absd'].apply(lambda x: x[35]<-50)]
pcrd_nm = temp.loc[26112]['name']
channel_nm =temp.loc[26112]['channel']
temperature_nm=temp.loc[26112]['temperature']
well_nm=temp.loc[26112]['well']
plot_single_well(descending_data,pcrd_nm,channel_nm, temperature_nm, well_nm,mudt=mudt)
```
```{python}
merged_data['mudt_distortion_combo_key']=merged_data[['name', 'channel', 'well']].apply(lambda x: ' '.join(x), axis=1)
mudt_high_risk_list = merged_data.query("`temperature`=='High' & `final_ct`<40 & `final_ct`>0")['mudt_distortion_combo_key'].unique()
mudt_risk_data=merged_data.query("`mudt_distortion_combo_key` in @mudt_high_risk_list & `temperature`=='Low' & `final_ct`<0")
plot_signal_patterns(mudt_risk_data, channel_name, temperature_name, mudt=mudt)
```

```{python}
temp=mudt_risk_data[mudt_risk_data['strep_plus2_analysis_absd'].apply(lambda x: x[20]>1000)]
```

```{python}
pcrd_nm = temp.loc[54384]['name']
channel_nm =temp.loc[54384]['channel']
temperature_nm=temp.loc[54384]['temperature']
well_nm=temp.loc[54384]['well']
plot_single_well(mudt_risk_data,pcrd_nm,channel_nm, temperature_nm, well_nm,mudt=mudt)
```
```{python}
temp=mudt_risk_data[mudt_risk_data['strep_plus1_analysis_absd'].apply(lambda x: x[20]>1000)]
pcrd_nm = temp.loc[24912]['name']
channel_nm =temp.loc[24912]['channel']
temperature_nm=temp.loc[24912]['temperature']
well_nm=temp.loc[24912]['well']
plot_single_well(mudt_risk_data,pcrd_nm,channel_nm, temperature_nm, well_nm,mudt=mudt)
```
```{python}
temp=mudt_risk_data[mudt_risk_data['strep_plus2_analysis_absd'].apply(lambda x: x[35]<-1800)]
pcrd_nm = temp.loc[54304]['name']
channel_nm =temp.loc[54304]['channel']
temperature_nm=temp.loc[54304]['temperature']
well_nm=temp.loc[54304]['well']
plot_single_well(mudt_risk_data,pcrd_nm,channel_nm, temperature_nm, well_nm,mudt=mudt)
```

## Conclusion

직관적인 알고리즘 성능 비교 분석 제공, 정량적 성능 평가를 위한 비교 metric 생성 및 알고리즘 성능 개선에 대한 insights 제공
알고리즘 성능 비교 분석이 가능한 시각화를 제공 및 프로젝트 관련 동료에게 실무적 도움을 제공


 
## Acheivements

|Output| Description |
|:---:|:---|
|  |  |
|  |  |
|  |  |
|  |  |
|  |  |
|  |  |
|  |  |
|  |  |

## Long Term Project

* 알고리즘 Verification and Validation



</div>

<div class="tab-pane fade" id="English" role="tabpanel" aria-labelledby="English-tab">

## Background

* Due to the nature of reagent products related to medical device, there are regulations required by each country's government for the health and life safety of its citizens when entering the global market.
  * Reagent stability verification and validation required
  * Equipment stability verification and validation request
  * Software stability verification and validation request
  * **Stability verification and validation Request of Diagnostic Algorithm**
* In order to enter and manage the global market after the COVID19 special period is lifted, product safety verification and regulatory requirements required by each country's government must be met.
* In the case of the EU (European Union), IVDR (In Vitro Diagnostics Regulation) is required
* In order to enter the North American market, it is necessary to plan and write a document verifying the stability of the diagnostic algorithm based on the surveilance standards of the US FDA and Canada's Health Canada, which require the world's most stringent standards.
* As time goes by, regulations on software and algorithms are being strengthened in each country, so advanced testing that is more stringent than the existing safety verification method by software engineering is required.
* Therefore, the stability verification and validation of the diagnostic algorithm includes software engineering testing and advanced testing. Here, advanced testing means statistical testing based on statistical analysis, and building a stable software engineering system is the prerequisite.
* Since the stability verification method of Seegene's Diagnostic Signal Process (DSP) Algorithm is directly related to the business performance of the company, it is classified as a first-class security matter within the company, so specific and detailed planning and implementation details cannot be shared.

## Objective

* Design a system to statistically prove that the algorithm shows safe performance.
* Establish a Statistical Validation System to prove that the algorithm shows safe performance through statistical analysis.
  * Here, Establishment is defined as Definition, Documentation, and Implementation.
* Define the risk of the algorithm in detail and quantitatively analyze the effect of the risk on the algorithm.
* It is proved through statistical simulation that the algorithm is capable of risk management.
* In the case of code changes according to algorithm implementations and operations, a new validation report must be submitted, so an automation system is built.

## Methodology

* Refer to the guidance of SGS, a company that issues and provides training for the world's most stringent inspection certificates.
* SGS provides guidance to the FDA as a target.
* After thoroughly reading the General Principles of Software Validation document provided by the FDA for software safety verification, establish a validation system based on this document.
  * [Copy: General Principles of Software Validation](https://www.fda.gov/regulatory-information/search-fda-guidance-documents/general-principles-software-validation)
  * [Summary: General Principles of Software Validation](../../blog/posts/Surveilance/2022-12-10_FDA_sw_general_guidance/index.qmd)
  * [Diagram: General Principles of Software Validation](../../blog/posts/Surveilance/2023-01-27_FDA_sw_general_guidance_presentation/index.qmd)
* Software engineering is performed based on the General Principles of Software Validation document.
* The stability verification of Diagnostic Algorithm includes both Structural Testing and Advanced Testing. Structural Testing means code-based Software Engineering Testing and Advanced Testing means Statistical Testing based on Statistical Analysis. Advanced Testing is based on the establishment of a stable Software Engineering System.
* Establish a definition and logic for algorithm safety.
* Establish metrics or indicators for algorithm safety.
* Statistical Testing, which is Advanced Testing, is a task that requires the creativity of a data scientist, and a testing model is planned to materialize and document statistical analysis design.
* Cooperation between the BT (Biotechnology) sector and the IT (Information technology) sector must be a premise, and engineering design and statistical design should be established considering the BT department's experimental design and limitation factors at a experimental level.
* Find a statistical model suitable for the planned testing model and calculate the minimum reuirement sample size.
* As per the above strategy, the BT department conducts experiments and the IT department (Data Science team) conducts analysis.
* Establish a document automation system in case of code changes in algorithm implementation and operation and the obligation to submit a new validation report for new products.

## Issues & Solutions

### Issues

* Absence of a system that can input data generated by BT departments
* Difficulties in communication due to lack of job description in BT departments.
* Absence of a system that preprocesses input data.
* Difficulties in communication within the team due to lack of job description within the Data Science team.
* It is so rare that no precedent or template for validation report can be found.

### Solutions

* Building a system that can input data generated by BT departments
  * digitalization: experimental design file, raw data generated from medical device, data extracted from medical device
* Work documented through communication with the BT department to establish the standard for the expected correct answer of the experiment results, and to establish independent and dependent variables
* Building an engineering system that preprocesses input data and merges the results of diagnostic algorithms
* Strengthen Data Quality Control Process
  * Step 1 typo correction
  * Step 2 missing value processing
  * Step 3 anomaly data processing
  * Step 4 algorithm data conformity 1st Test: Preprocessed algorithm for FDA validation vs Original algorithm
  * Step 5 algorithm data conformity 2nd test: Data Science team’s preprocessed algorithm for FDA validation vs algorithm published by BT department
* Realization of code centralization, data centralization, and documentation of specific matters by writing job descriptions within the Data Science team
* Plan and conduct statistical analysis after planning and establishing Seegene's own software testing & advanced testing model

## Required Skills

* FDA software validation knowledge
* Statistics
* Dynamic documentation
* Biology
* Clinical study design
* R, Python, Matlab
* Apache Airflow 

## Colaborators

* 5 data scientists (I am a project manager.)
* 3 data enineers
* 27 biologists
* 2 patent attorneys
 
## Acheivements

|DSP Algorithm Output| Description |
|:---:|:---|
| FDA Validation 1st Draft | the 1st draft of verification & validation report for FDA submission |
| Data Input System | It is a temporary data input system that develops into a platform that calculates a large amount of data in large quantities. |
| Documentation System | Establishment of previously absent documentation and document automation systems $\rightarrow$ Necessary for business communication and establishment of Relational Database System |
| Data Management System | data quality control system |
| FDA Validation Model |Establishment of validation model for DSP algorithm|
| Patent Invention |  Inventing the FDA Validation Model |
| In-house first Performance evaluation of algorithms and reagent products | Comprehensive performance evaluation of algorithms and reagent products that did not previously exist in-house |
| Statistical analysis related to algorithmic risk management | Risk management-related statistical analysis is performed on noise and anomaly data that may occur due to reagent and equipment-specific random effects and other confounders. |

## Long Term Project

* Collaboratively write BT's job description and establish RDB system
* Building a DevOps Platform for reagents, equipment, software and algorithm validation

>>>>>>> 63954077
</div><|MERGE_RESOLUTION|>--- conflicted
+++ resolved
@@ -1,789 +1,3 @@
-<<<<<<< HEAD
----
-title: "Baseline Fitting Algorithm Improvement"
-subtitle: "Diagnostic Algorithms Optimization"
-description: "This project is to improve the baseline-fitting performance of the diagnostic signal processing algorithms."
-author: Kwangmin Kim
-date: 2024-07-08
-format: 
-  html:
-    toc: true  
-    #page-layout: article
-    code-fold: true
-    code-copy: true
-    code-overflow: wrap
-    number-sections: true
-    number-depth: 3
-    grid:
-      sidebar-width: 200px
-      body-width: 1200px
-      margin-width: 100px
-execute:
-  eval: false
----
-
-<ul class="nav nav-pills" id="language-tab" role="tablist">
-  <li class="nav-item" role="presentation">
-    <button class="nav-link active" id="Korean-tab" data-bs-toggle="tab" data-bs-target="#Korean" type="button" role="tab" aria-controls="Korean" aria-selected="true">Korean</button>
-  </li>
-  <li class="nav-item" role="presentation">
-    <button class="nav-link" id="English-tab" data-bs-toggle="tab" data-bs-target="#English" type="button" role="tab" aria-controls="knitr" aria-selected="false">English</button>
-  </li>
-
-<div class="tab-content" id="language-tabcontent">
-
-<div class="tab-pane fade  show active" id="Korean" role="tabpanel" aria-labelledby="Korean-tab">
-
-## Background
-
-### Real Time PCR의 원리
-
-Real Time PCR 장비는 핵산(Nucleic Acid) 검체의 존재 여부를 확인하기 위해 각 사이클마다 핵산 검체를 2배씩 증폭하면서 신호를 감지한다.
-
-* Lag Phase (지연 단계): 증폭된 검체의 신호가 일정 농도 이하일 경우, PCR 장비는 신호를 감지하지 못하고, 장비 내부 기본값과 시약 및 소모품의 값이 합산된 신호로 반환한다. 이는 일정 시간 동안 지연되는 구간이다.
-* Log Phase (로그 단계): Exponential Phase라고도 불리며 증폭된 검체의 신호가 일정 농도 이상일 때, PCR 장비에서는 신호의 변화가 나타나며, 포화 상태에 이를 때까지 신호가 2의 지수승으로 증가한다.
-* Plateau Phase (플라토 단계): Stationary Phase 효소의 활성도 감소 및 반응물의 고갈 등으로 인해 포화 상태에 도달하면, 신호는 더 이상 증가하지 않고 일정하게 유지된다.
-
-이러한 방식으로 Real Time PCR 장비의 신호는 이론적으로 **sigmoid curve**의 패턴을 나타낸다.
-
-* 양/음성 결과
-  * 양성: 아래 그림과 같이 Real Time PCR 결과가 명확한 sigmoid curve가 나올 경우 검체가 발견된 **양성** 상태로 판독한다.
-  * 음성: 반응이 없는 평평한 curve가 나오거나 명확한 sigmoid curve가 나오지 않을 경우 검체가 발견되지 않은 **음성** 상태로 판독한다.
-* Ct
-  * Ct 값은 **Cycle threshold**의 약자로, 특정한 양의 증폭된 DNA가 처음으로 검출 가능한 수준에 도달했을 때의 PCR 사이클 수를 의미한다
-  * 초기 DNA 양: Ct 값은 초기 DNA 양과 반비례한다.
-  * 증폭 효율성: Ct 값은 증폭 효율성과 관련 있다. 이상적으로는 각 사이클에서 두 배로 증폭되지만, 실제 실험에서는 다양한 요인에 의해 증폭 효율성이 100% 미만일 수 있다.
-  
-![Sigmoid Curve Example](../../../images/projects/baseline_subtraction/sigmoid%20curve.PNG)
-
-### Risk
-
-PCR 신호는 시험관 내에서 일어나는 미시적 화학 반응, 광학 반응 및 기계적 반응의 결과이다. 이 과정에서 인간이 명확히 측정하거나 설명하기 어려운 원인에 의한 노이즈가 섞일 수 있다. 이로 인해 Ct 값의 편향과 결과적으로 위양성 또는 위음성 결과가 발생할 위험이 증가할 수 있다.
-
-### PCR 신호처리 및 최종 출력물
-
-따라서, 이러한 노이즈를 보정하기 위한 전처리 방법이 필요하다. 전처리 후, 진단 알고리즘은 검체의 존재 여부와 Ct 값을 시그모이드 곡선 적합을 통해 최종 출력한다.
-
-## Rationale
-
-* sigmoid curve fitting 전의 전처리 단계인 baseline subtraction의 정확도가 매우 중요하다.
-  * Baseline 데이터에 노이즈가 많을 경우, 최적화 과정에서 과적합이나 local minima와 같은 문제로 인해 파라미터 추정의 복잡성이 증가한다. 
-  * Baseline subtraction의 정확도가 떨어질 경우 위양성/위음성의 위험이 있다. 
-* 사내에 표준화된 baseline fitting 알고리즘이 없어 여러 baseline fitting 알고리즘이 존재한다. 
-
-## Motivation
-
-회사에 처음 입사했을 때, 진단 알고리즘의 수많은 if문과 설정값, 그리고 해석하기 어려운 코드에 압도되었다. rule-based 알고리즘이 data-driven 알고리즘에 비해 성능이 떨어진다고는 할 수 없지만, 변화무쌍한 PCR 신호를 조건문으로 처리하기에는 한계가 있다고 판단했다. 따라서, 점진적으로 진단 알고리즘을 data-driven 방식으로 개선할 필요가 있다고 생각했다.  
-
-## Considerations
-
-* 보수적인 biologists와 전문적 지식이 없는 임원진을 이해시킬 수 있는 간단한 알고리즘이어야 한다.
-* 현재의 진단 알고리즘은 수 많은 조건문으로 이루어진 rule-based 알고리즘이기 때문에 전체적인 알고리즘 수정 시 정합성 및 규제 문제가 발생할 수 있다. 따라서, baseline fitting 알고리즘만 개선하여 대체해야 한다.
-* 통계를 전공하지 않은 알고리즘 관리자1 (Computer Science 전공), 관리자2 (Physics 전공)가 이해할 수 있도록 알고리즘 평가 metric을 선정 및 설명할 수 있어야한다. 
-* Python으로 작성된 알고리즘을 C++로 porting을 해야만하기 때문에 최소한의 package를 사용하여 알고리즘을 low level로 coding해야한다.
-* Lag Phase에서의 baseline data points 수가 적을 수 있으므로, 적은 데이터로도 fitting할 수 있는 알고리즘이 필요하다.
-* baseline의 noise 패턴은 매우 다양하지만 기존의 legacy baseline fitting 알고리즘은 1차 곡선과 2차 곡선으로 fitting 한다. 따라서, 다양한 noise 패턴에 대응할 수 있는 알고리즘이 필요하다.
-
-### Issues
-
-* 신호 데이터 선정 기준 부재
-  * 기존 방식: 1년 동안 기존 담당자가 주먹구구식으로 파일을 열어가며 주관적 느낌으로 타사 SW를 통해 특이한 신호를 육안 및 수동으로 찾음. 
-  * 기존 방식 고수: 기존 방식으로 프로젝트 진행할 경우 너무 많은 소요 시간이 발생하여 프로젝트의 종결이 보이지 않음
-* 데이터 파이프라인 부재
-* 성능 평가 기준과 방법 부재
-* 어렵지 않고 보수적인 biologists가 알고리즘 성능을 쉽게 이해할 수 있도록 시각화를 하지만 기획자가 부재
-
-### Solutions to Issues
-
-* 신호 선정 메트릭 설정 후 활용하도록 복수 신호를 시각화 제시하여 설득
-* 알고리즘 성능 평가 메트릭 설정
-* 생물학자들, 알고리즘 관리자1(물리학 전공), 알고리즘 관리자2 (컴퓨터 공학 전공), 팀장과의 피드백 소통으로 시각화 개선
-
-## Required Skills
-
-* Statistics
-* Python
-
-## Colaborators
-
-* 3 data scientists (I am a project manager.)
-* 2 data enineers
-* 2 biologists
-
-## Objective
-
-* noise를 보정하는 대표적인 전처리 방식 중 하나인 baseline 차감 알고리즘을 최적화한다. Baseline의 차감은 baseline fitting을 수행하여 fitted value를 raw data에서 차감하여 순수 신호를 분리한다. 
-* 우수한 성능을 보이는 basline fitting 알고리즘을 정하고 baseline fitting 알고리즘을 단일화를 한다.
-
-$$
-\text{RFU (or PCR Signal)} =  \text{Pure Signal} + \text{Noise} + \text{Error}
-$$
-
-* Pure Signal: 시약에 의한 순수 증폭 및 미증폭 신호
-* Noise: 장비, 장비의 결함, 소모품 및 시약에서 방출하는 형광신호와 같은 기대하지 않은 반응에 의한 신호
-* Error: 다른 설명할 수 없는 요인으로 인하여 발생한 신호
-
-### Goals
-
-* Baseline 알고리즘 별 PCR 판독 결과 Data 마련을 위한 Data Engineering
-* Baseline 알고리즘 성능 비교 분석을 위한 data 처리 pipeline 구축
-* Baseline 알고리즘 성능 비교 분석이 가능한 시각화 기획 및 구현
-* Baseline 알고리즘 성능 비교 분석을 위한 비교 metric 고안 및 구현
-* Baseline 알고리즘 성능 비교 분석을 위한 신호 selection metric 고안 및 구현
-* Baseline 알고리즘 성능 비교 분석을 위한 신호 처리 세부 분석 시각화 기획 및 구현
-* 시각화를 이용한 Baseline 알고리즘 개선
-* 기존 및 새로운 baseline fitting 알고리즘들의 성능을 평가 및 비교한다.
-* **음성 신호에 한하여** 위양성 결과를 최소화하기 위해 baseline 차감 알고리즘을 최적화하여 여러 baseline fitting 알고리즘을 단일화한다.
-
-
-
-## Method
-
-### Data Pipeline
-
-![Data Pipeline](../../../images/projects/baseline_subtraction/pipeline.PNG)
-
-### 알고리즘 종류
-
-비전공자인 생물학자, 컴퓨터 공학출신들과 임원들의 이해도를 높이기 위해 직관적으로 이해할 수 있는 시각화를 통해 각 알고리즘을 비교 분석한다.
-
-* **Legacy** 알고리즘 1 (rule-based): 대조군1, 현재 Data Science팀에서 사용되고있는 공식적인 알고리즘 
-* **Bio Legacy** 알고리즘 2 (rule-based): 대조군2, 생물 실험자들이 제품을 최적화하기 위해 현재 사용하고있는 알고리즘 
-* **Black Box** 알고리즘 3 (black box): 대조군3, 업계 1위 타사의 알고리즘으로 기기전용 SW에 내재된 알고리즘으로 Black Box이지만 SW내에서 차감결과 data는 얻을 수 있다.
-* **Rule-Based** 알고리즘 4 (rule-based): 실험군1, 팀원(물리학자)이 **Legacy** 알고리즘 1을 보완하기 위해 만든 알고리즘
-* **Rule-Based+N**알고리즘 5 (rule-based): 실험군2, 팀원(물리학자)이 **Legacy** 알고리즘 1을 보완하기 위해 만든 n번째 알고리즘
-* **ML** 알고리즘 6 (data-driven): 실험군3, 본인이 만든 data driven ML알고리즘
-  * Baseline Fitting with a Characteristic Equation: 경험상으로 Baseline 신호가 여러 요인으로 다양한 패턴을 보인다. Talyer Series에서 초월 함수를 다항식의 조합으로 근사할 수 있다는 점에서 착안하여, 다항식 기저 함수를 사용한 선형 회귀로 데이터를 적합하는 방법을 시도했다. 이 접근법은 데이터의 feature space를 확장하고, 데이터 내 복잡한 비선형 관계를 모델링할 수 있게 한다. 적절한 차수 선택과 정규화를 통해 baseline 신호에 적합시킨다.
-  * Neural Network: Characteristic Equation (특성 방정식)은 기저함수를 분석가가 선정해줘야 하는 위험 부담이 있다. Baseline 신호가 실험 단계에서 흔하게 보이는 패턴에 맞게 기저함수를 설정할 수 있지만 임상신호나 실제 시장에서 만들어지는 신호는 그 패턴이 예상과 다를 수 있기 때문에 Data에 맞게 적합가능한 간단한 신경망을 구현하여 적합시킨다.
-
-### 시각화에 의한 직관적 분석
-
-baseline data를 관찰 및 기존의 경험으로 알고있는 다양한 신호 패턴에 각 알고리즘들이 어떤 성능을 보이는지 비교한다. 
-
-* 복수 신호에 대한 성능 평가: 알고리즘의 총체적인 성능평가를 관찰 및 분석
-* 단일 신호에 대한 성능 평가: 특이 신호에 대한 알고리즘이 어떤 성능을 보이는지 세부적으로 관찰 및 분석
-* Baseline 증가 신호에 대한 성능 평가: 증가 신호에 대해서 알고리즘들이 어떤 성능을 보이는지 관찰 및 분석
-* Baseline 감소 신호에 대한 성능 평가: 감소 신호에 대해서 알고리즘들이 어떤 성능을 보이는지 관찰 및 분석
-* 제품 특이적인 신호에 대한 성능 평가: 씨젠의 제품과 BT기술에 의한 신호처리 후 신호 패턴에 대하여 어떤 성능을 보이는지 관찰 및 분석 
-
-### 평가 Metric
-
-* MSE: mean squared error
-* MAE: mean absolute error
-* 차감 결과가 white noise에 가까워야 성공적인 fitting인 것으로 간주 
-
-## Result
-
-### Import Packages
-
-```{python}
-# import packages
-import polars as pl
-
-# Analysis Preparation
-import pandas as pd
-import numpy as np
-
-# PreProcessing
-import pprint
-import pyarrow as pa
-import os
-
-import subprocess
-from pathlib import Path
-from source.preprocess import (main_function,
-                                load_and_prepare_parquet,
-                                get_column_percentiles,
-                                process_column_for_outliers,
-                                compute_lm_slope,
-                                check_memory_status,
-                                get_disk_usage,
-                                get_package_details)
-from source.signal_filter import (detect_noise_naively,
-                                    detect_noise_naively_ver2,
-                                    detect_noise_naively_ywj1,
-                                    detect_noise_naively_pbg,
-                                    detect_noise_naively_kkm,
-                                    compute_autocorrelation,
-                                    test_white_noise)
-
-# Visualization
-import plotly.express as px
-import matplotlib.pyplot as plt
-from source.visualization import (find_sub_extremes,
-                                    find_global_extremes,
-                                    get_comparison_metrics,
-                                    compute_bpn,
-                                    plot_baseline_subtractions,
-                                    plot_single_well,
-                                    plot_signal_patterns)
-
-# pandas 출력 옵션 설정
-#pd.set_option('display.max_rows', None)  # 모든 행 출력
-#pd.set_option('display.max_columns', None)  # 모든 열 출력
-#pd.set_option('display.width', 1000)  # 셀 너비 설정
-#pd.set_option('display.max_colwidth', None)  # 열 내용 전체 출력
-
-import warnings
-
-warnings.filterwarnings("ignore")
-```
-
-### Data Preparation
-
-```{python}
-mudt=False
-outlier_naive_metric =1.65
-result_data = main_function(outlier_naive_metric,mudt)
-merged_data = result_data[0]
-filtered_data = result_data[1]
-
-ml_data=filtered_data[['original_rfu_cfx', 'combo_key', 'name', 'steps', 'pcr_system',
-       'consumable', 'welltype', 'well', 'channel', 'temperature',
-       'original_rfu', 'has_melt', 'melt', 'melt_idx', 'setval_ispc',
-       'setval_used_temp', 'setval_thrd', 'preproc_resultwell','analysis_efc',
-       'preproc_dataprocnum', 'preproc_rfu', 'preproc_endrfu']]
-```
-
-```{python}
-class NeuralNetwork:
-    def __init__(self, input_size, hidden_sizes=[64, 64, 64], output_size=1):
-        self.input_size = input_size
-        self.hidden_sizes = hidden_sizes
-        self.output_size = output_size
-        
-        self.weights = []
-        self.biases = []
-        
-        # Input layer to first hidden layer
-        self.weights.append(np.random.randn(input_size, hidden_sizes[0]) * 0.01)
-        self.biases.append(np.zeros((1, hidden_sizes[0])))
-        
-        # Hidden layers
-        for i in range(1, len(hidden_sizes)):
-            self.weights.append(np.random.randn(hidden_sizes[i-1], hidden_sizes[i]) * 0.01)
-            self.biases.append(np.zeros((1, hidden_sizes[i])))
-        
-        # Last hidden layer to output layer
-        self.weights.append(np.random.randn(hidden_sizes[-1], output_size) * 0.01)
-        self.biases.append(np.zeros((1, output_size)))
-    
-    def forward(self, X):
-        self.activations = [X]
-        for i in range(len(self.weights)):
-            z = np.dot(self.activations[-1], self.weights[i]) + self.biases[i]
-            a = np.maximum(0, z)  # ReLU activation
-            self.activations.append(a)
-        return self.activations[-1]
-    
-    def backward(self, X, y):
-        m = X.shape[0]
-        d_weights = [np.zeros_like(w) for w in self.weights]
-        d_biases = [np.zeros_like(b) for b in self.biases]
-        
-        # Output layer
-        error = self.activations[-1] - y
-        d_weights[-1] = np.dot(self.activations[-2].T, error) / m
-        d_biases[-1] = np.sum(error, axis=0, keepdims=True) / m
-        
-        # Hidden layers
-        for i in range(len(self.weights) - 2, -1, -1):
-            error = np.dot(error, self.weights[i+1].T) * (self.activations[i+1] > 0)
-            d_weights[i] = np.dot(self.activations[i].T, error) / m
-            d_biases[i] = np.sum(error, axis=0, keepdims=True) / m
-        
-        return d_weights, d_biases
-    
-    def update_params(self, d_weights, d_biases, learning_rate):
-        for i in range(len(self.weights)):
-            self.weights[i] -= learning_rate * d_weights[i]
-            self.biases[i] -= learning_rate * d_biases[i]
-    
-    def get_params(self):
-        params = []
-        for w, b in zip(self.weights, self.biases):
-            params.extend(w.ravel())
-            params.extend(b.ravel())
-        return np.array(params)
-    
-    def set_params(self, params):
-        start = 0
-        for i in range(len(self.weights)):
-            end = start + self.weights[i].size
-            self.weights[i] = params[start:end].reshape(self.weights[i].shape)
-            start = end
-            
-            end = start + self.biases[i].size
-            self.biases[i] = params[start:end].reshape(self.biases[i].shape)
-            start = end
-
-def train_model(data, learning_rate=0.01, epochs=500):
-    input_size = data.shape[1] - 1
-    X = data[:, :-1]
-    y = data[:, -1].reshape(-1, 1)
-    
-    model = NeuralNetwork(input_size)
-    
-    for epoch in range(epochs):
-        # Forward pass
-        output = model.forward(X)
-        
-        # Backward pass
-        d_weights, d_biases = model.backward(X, y)
-        
-        # Update parameters
-        model.update_params(d_weights, d_biases, learning_rate)
-        
-        if epoch % 100 == 0:
-            loss = np.mean((output - y) ** 2)
-            print(f'Epoch {epoch}, Loss: {loss}')
-    
-    return model
-
-def apply_nn_to_dataframe(df):
-    def fit_nn(row):
-        data = row.reshape(1, -1)  # 2D array로 변환
-        model = train_model(data)
-        return model.get_params()
-    
-    df['fitted_nn'] = df['preproc_rfu'].apply(fit_nn)
-    
-    def calculate_residuals(row):
-        input_size = len(row['preproc_rfu'])
-        model = NeuralNetwork(input_size)
-        model.set_params(row['fitted_nn'])
-        predicted = model.forward(row['preproc_rfu'].reshape(1, -1))
-        return row['preproc_rfu'] - predicted.flatten()
-    
-    df['residuals'] = df.apply(calculate_residuals, axis=1)
-    
-    return df
-
-# 데이터프레임에 신경망 적용
-ml_data = apply_nn_to_dataframe(ml_data)
-
-print(ml_data)
-
-# 잔차 시각화
-plt.figure(figsize=(15, 6))
-for i, residuals in enumerate(ml_data['residuals']):
-    plt.plot(residuals, label=f'Sample {i+1}')
-
-plt.title('Residuals for each sample')
-plt.xlabel('Data point')
-plt.ylabel('Residual value')
-plt.legend()
-plt.grid(True)
-plt.tight_layout()
-plt.show()
-
-# 잔차의 통계 정보 출력
-residual_stats = ml_data['residuals'].apply(lambda x: pd.Series({
-    'mean': np.mean(x),
-    'std': np.std(x),
-    'min': np.min(x),
-    'max': np.max(x)
-}))
-print("\nResidual Statistics:")
-print(residual_stats)
-```
-
-```{python}
-
-
-# 데이터프레임에 신경망 적용
-ml_data = apply_nn_to_dataframe(ml_data)
-
-print(ml_data)
-
-# 잔차 시각화
-plt.figure(figsize=(15, 6))
-for i, residuals in enumerate(ml_data['residuals']):
-    plt.plot(residuals, label=f'Sample {i+1}')
-
-plt.title('Residuals for each sample')
-plt.xlabel('Data point')
-plt.ylabel('Residual value')
-plt.legend()
-plt.grid(True)
-plt.tight_layout()
-plt.show()
-
-# 추가: 잔차의 통계 정보 출력
-residual_stats = ml_data['residuals'].apply(lambda x: pd.Series({
-    'mean': np.mean(x),
-    'std': np.std(x),
-    'min': np.min(x),
-    'max': np.max(x)
-}))
-print("\nResidual Statistics:")
-print(residual_stats)
-
-```
-
-
-
-```{python}
-merged_data = merged_data.query("`final_ct`<0")
-channels=merged_data['channel'].unique()
-temperatures=merged_data['temperature'].unique()
-plate_names=merged_data['name'].unique()
-well_names=merged_data['well'].unique()
-colors = {'Low':'blue','High':'red'}
-pcrd_name = merged_data['name'].unique()[0]
-channel_name = merged_data['channel'].unique()[0]
-temperature_name = merged_data['temperature'].unique()[0]
-```
-
-### 복수 신호에 대한 성능 평가
-
-```{python}
-plot_baseline_subtractions(merged_data,pcrd_name,channel_name,temperature_name, mudt=mudt)
-```
-
-#### 단일 신호에 대한 성능 평가
-
-```{python}
-plot_single_well(filtered_data,pcrd_name,channel_name, temperature_name, 'H12',mudt=mudt)
-```
-
-### 증가 신호에 대한 성능 평가
-
-```{python}
-ascending_data = merged_data.query("`channel` == @channel_name & `temperature` == @temperature_name & `final_ct` <0 & `linear_slope` >0") #`analysis_dataprocnum` == 13 & 
-```
-
-```{python}
-plot_signal_patterns(ascending_data,channel_name, temperature_name, mudt = mudt)
-```
-
-```{python}
-temp=ascending_data[ascending_data['original_rfu_cfx'].apply(lambda x: x[30]>1000)]
-```
-
-```{python}
-pcrd_nm = temp.loc[17632]['name']
-channel_nm =temp.loc[17632]['channel']
-temperature_nm=temp.loc[17632]['temperature']
-well_nm=temp.loc[17632]['well']
-```
-
-#### 단일 신호에 대한 성능 평가
-
-```{python}
-plot_single_well(ascending_data,pcrd_nm,channel_nm,temperature_nm,well_nm,mudt=mudt)
-```
-
-```{python}
-temp=ascending_data[ascending_data['strep_plus2_analysis_absd'].apply(lambda x: x[41]>200)]
-pcrd_nm = temp.loc[18048]['name']
-channel_nm =temp.loc[18048]['channel']
-temperature_nm=temp.loc[18048]['temperature']
-well_nm=temp.loc[18048]['well']
-```
-```{python}
-plot_single_well(ascending_data,pcrd_nm,channel_nm,temperature_nm,well_nm,mudt=mudt)
-```
-
-### 감소 신호에 대한 성능 평가
-
-```{python}
-descending_data = merged_data.query("`analysis_dataprocnum` == 13 & `channel` == @channel_name & `temperature` == @temperature_name & `final_ct` <0 & `linear_slope` <0")
-descending_data=descending_data.iloc[:len(descending_data) // 2]
-```
-
-```{python}
-plot_signal_patterns(descending_data,channel_name, temperature_name, mudt = mudt)
-```
-
-#### 단일 신호에 대한 성능 평가
-
-```{python}
-temp=descending_data[descending_data['strep_plus1_analysis_absd'].apply(lambda x: x[12]>200)]
-pcrd_nm = temp.loc[5272]['name']
-channel_nm =temp.loc[5272]['channel']
-temperature_nm=temp.loc[5272]['temperature']
-well_nm=temp.loc[5272]['well']
-```
-
-```{python}
-plot_single_well(descending_data,pcrd_nm,channel_nm,temperature_nm,well_nm,mudt=mudt)
-```
-
-```{python}
-temp=descending_data[descending_data['strep_plus2_analysis_absd'].apply(lambda x: x[31]>50)]
-pcrd_nm = temp.loc[18528]['name']
-channel_nm =temp.loc[18528]['channel']
-temperature_nm=temp.loc[18528]['temperature']
-well_nm=temp.loc[18528]['well']
-```
-
-```{python}
-plot_single_well(descending_data,pcrd_nm,channel_nm,temperature_nm,well_nm,mudt=mudt)
-```
-
-### 제품 특이적인 신호처리에 대한 성능 평가
-
-```{python}
-mudt=True
-outlier_naive_metric =1.65
-result_data = main_function(outlier_naive_metric,mudt)
-merged_data = result_data[0]
-filtered_data = result_data[1]
-
-channels=filtered_data['channel'].unique()
-temperatures=filtered_data['temperature'].unique()
-plate_names=filtered_data['name'].unique()
-well_names=filtered_data['well'].unique()
-colors = {'Low':'blue','High':'red'}
-pcrd_name = filtered_data['name'].unique()[0]
-channel_name = filtered_data['channel'].unique()[0]
-temperature_name = filtered_data['temperature'].unique()[0]
-```
-
-#### 복수 신호에 대한 성능 평가
-```{python}
-plot_baseline_subtractions(filtered_data,pcrd_name,channel_name,temperature_name, mudt=mudt)
-```
-
-##### 단일 신호에 대한 성능 평가
-
-```{python}
-temp=filtered_data[filtered_data['strep_plus2_analysis_absd'].apply(lambda x: x[20]>100)]
-temp
-```
-
-```{python}
-pcrd_nm = temp.loc[640]['name']
-channel_nm =temp.loc[640]['channel']
-temperature_nm=temp.loc[640]['temperature']
-well_nm=temp.loc[640]['well']
-print(pcrd_nm)
-print(channel_nm)
-print(temperature_nm)
-print(well_nm)
-```
-```{python}
-plot_single_well(filtered_data,pcrd_nm,channel_nm, temperature_nm, well_nm,mudt=mudt)
-```
-
-#### 증가 신호에 대한 성능 평가 
-
-```{python}
-ascending_data = merged_data.query("`analysis_dataprocnum` == 13 & `channel` == @channel_name & `temperature` == @temperature_name & `final_ct` <0 & `linear_slope` >0")
-ascending_data = ascending_data.iloc[:len(ascending_data) // 2]
-```
-
-##### 단일 신호에 대한 성능 평가
-```{python}
-plot_signal_patterns(ascending_data,channel_name, temperature_name, mudt = mudt)
-```
-```{python}
-temp=ascending_data[ascending_data['strep_plus1_analysis_absd'].apply(lambda x: x[10]<-200)]
-pcrd_nm = temp.loc[1528]['name']
-channel_nm =temp.loc[1528]['channel']
-temperature_nm=temp.loc[1528]['temperature']
-well_nm=temp.loc[1528]['well']
-plot_single_well(ascending_data,pcrd_nm,channel_nm, temperature_nm, well_nm,mudt=mudt)
-```
-```{python}
-temp=ascending_data[ascending_data['strep_plus2_analysis_absd'].apply(lambda x: x[10]<-300)]
-pcrd_nm = temp.loc[36200]['name']
-channel_nm =temp.loc[36200]['channel']
-temperature_nm=temp.loc[36200]['temperature']
-well_nm=temp.loc[36200]['well']
-plot_single_well(ascending_data,pcrd_nm,channel_nm, temperature_nm, well_nm,mudt=mudt)
-```
-
-#### 감소 신호에 대한 성능 평가
-
-```{python}
-descending_data = merged_data.query("`channel` == @channel_name & `temperature` == @temperature_name & `final_ct` <0 & `linear_slope` <0")
-descending_data = descending_data.iloc[:len(descending_data) // 2]
-plot_signal_patterns(descending_data,channel_name, temperature_name, mudt = True)
-```
-```{python}
-descending_data = merged_data.query("`analysis_dataprocnum` == 13 & `channel` == @channel_name & `temperature` == @temperature_name & `final_ct` <0 & `linear_slope` <0")
-plot_signal_patterns(descending_data,channel_name, temperature_name, mudt = True)
-```
-
-##### 단일 신호에 대한 성능 평가
-
-```{python}
-temp=descending_data[descending_data['strep_plus2_analysis_absd'].apply(lambda x: x[35]<-50)]
-pcrd_nm = temp.loc[26112]['name']
-channel_nm =temp.loc[26112]['channel']
-temperature_nm=temp.loc[26112]['temperature']
-well_nm=temp.loc[26112]['well']
-plot_single_well(descending_data,pcrd_nm,channel_nm, temperature_nm, well_nm,mudt=mudt)
-```
-```{python}
-merged_data['mudt_distortion_combo_key']=merged_data[['name', 'channel', 'well']].apply(lambda x: ' '.join(x), axis=1)
-mudt_high_risk_list = merged_data.query("`temperature`=='High' & `final_ct`<40 & `final_ct`>0")['mudt_distortion_combo_key'].unique()
-mudt_risk_data=merged_data.query("`mudt_distortion_combo_key` in @mudt_high_risk_list & `temperature`=='Low' & `final_ct`<0")
-plot_signal_patterns(mudt_risk_data, channel_name, temperature_name, mudt=mudt)
-```
-
-```{python}
-temp=mudt_risk_data[mudt_risk_data['strep_plus2_analysis_absd'].apply(lambda x: x[20]>1000)]
-```
-
-```{python}
-pcrd_nm = temp.loc[54384]['name']
-channel_nm =temp.loc[54384]['channel']
-temperature_nm=temp.loc[54384]['temperature']
-well_nm=temp.loc[54384]['well']
-plot_single_well(mudt_risk_data,pcrd_nm,channel_nm, temperature_nm, well_nm,mudt=mudt)
-```
-```{python}
-temp=mudt_risk_data[mudt_risk_data['strep_plus1_analysis_absd'].apply(lambda x: x[20]>1000)]
-pcrd_nm = temp.loc[24912]['name']
-channel_nm =temp.loc[24912]['channel']
-temperature_nm=temp.loc[24912]['temperature']
-well_nm=temp.loc[24912]['well']
-plot_single_well(mudt_risk_data,pcrd_nm,channel_nm, temperature_nm, well_nm,mudt=mudt)
-```
-```{python}
-temp=mudt_risk_data[mudt_risk_data['strep_plus2_analysis_absd'].apply(lambda x: x[35]<-1800)]
-pcrd_nm = temp.loc[54304]['name']
-channel_nm =temp.loc[54304]['channel']
-temperature_nm=temp.loc[54304]['temperature']
-well_nm=temp.loc[54304]['well']
-plot_single_well(mudt_risk_data,pcrd_nm,channel_nm, temperature_nm, well_nm,mudt=mudt)
-```
-
-## Conclusion
-
-직관적인 알고리즘 성능 비교 분석 제공, 정량적 성능 평가를 위한 비교 metric 생성 및 알고리즘 성능 개선에 대한 insights 제공
-알고리즘 성능 비교 분석이 가능한 시각화를 제공 및 프로젝트 관련 동료에게 실무적 도움을 제공
-
-
- 
-## Acheivements
-
-|Output| Description |
-|:---:|:---|
-|  |  |
-|  |  |
-|  |  |
-|  |  |
-|  |  |
-|  |  |
-|  |  |
-|  |  |
-
-## Long Term Project
-
-* 알고리즘 Verification and Validation
-
-
-
-</div>
-
-<div class="tab-pane fade" id="English" role="tabpanel" aria-labelledby="English-tab">
-
-## Background
-
-* Due to the nature of reagent products related to medical device, there are regulations required by each country's government for the health and life safety of its citizens when entering the global market.
-  * Reagent stability verification and validation required
-  * Equipment stability verification and validation request
-  * Software stability verification and validation request
-  * **Stability verification and validation Request of Diagnostic Algorithm**
-* In order to enter and manage the global market after the COVID19 special period is lifted, product safety verification and regulatory requirements required by each country's government must be met.
-* In the case of the EU (European Union), IVDR (In Vitro Diagnostics Regulation) is required
-* In order to enter the North American market, it is necessary to plan and write a document verifying the stability of the diagnostic algorithm based on the surveilance standards of the US FDA and Canada's Health Canada, which require the world's most stringent standards.
-* As time goes by, regulations on software and algorithms are being strengthened in each country, so advanced testing that is more stringent than the existing safety verification method by software engineering is required.
-* Therefore, the stability verification and validation of the diagnostic algorithm includes software engineering testing and advanced testing. Here, advanced testing means statistical testing based on statistical analysis, and building a stable software engineering system is the prerequisite.
-* Since the stability verification method of Seegene's Diagnostic Signal Process (DSP) Algorithm is directly related to the business performance of the company, it is classified as a first-class security matter within the company, so specific and detailed planning and implementation details cannot be shared.
-
-## Objective
-
-* Design a system to statistically prove that the algorithm shows safe performance.
-* Establish a Statistical Validation System to prove that the algorithm shows safe performance through statistical analysis.
-  * Here, Establishment is defined as Definition, Documentation, and Implementation.
-* Define the risk of the algorithm in detail and quantitatively analyze the effect of the risk on the algorithm.
-* It is proved through statistical simulation that the algorithm is capable of risk management.
-* In the case of code changes according to algorithm implementations and operations, a new validation report must be submitted, so an automation system is built.
-
-## Methodology
-
-* Refer to the guidance of SGS, a company that issues and provides training for the world's most stringent inspection certificates.
-* SGS provides guidance to the FDA as a target.
-* After thoroughly reading the General Principles of Software Validation document provided by the FDA for software safety verification, establish a validation system based on this document.
-  * [Copy: General Principles of Software Validation](https://www.fda.gov/regulatory-information/search-fda-guidance-documents/general-principles-software-validation)
-  * [Summary: General Principles of Software Validation](../../blog/posts/Surveilance/2022-12-10_FDA_sw_general_guidance/index.qmd)
-  * [Diagram: General Principles of Software Validation](../../blog/posts/Surveilance/2023-01-27_FDA_sw_general_guidance_presentation/index.qmd)
-* Software engineering is performed based on the General Principles of Software Validation document.
-* The stability verification of Diagnostic Algorithm includes both Structural Testing and Advanced Testing. Structural Testing means code-based Software Engineering Testing and Advanced Testing means Statistical Testing based on Statistical Analysis. Advanced Testing is based on the establishment of a stable Software Engineering System.
-* Establish a definition and logic for algorithm safety.
-* Establish metrics or indicators for algorithm safety.
-* Statistical Testing, which is Advanced Testing, is a task that requires the creativity of a data scientist, and a testing model is planned to materialize and document statistical analysis design.
-* Cooperation between the BT (Biotechnology) sector and the IT (Information technology) sector must be a premise, and engineering design and statistical design should be established considering the BT department's experimental design and limitation factors at a experimental level.
-* Find a statistical model suitable for the planned testing model and calculate the minimum reuirement sample size.
-* As per the above strategy, the BT department conducts experiments and the IT department (Data Science team) conducts analysis.
-* Establish a document automation system in case of code changes in algorithm implementation and operation and the obligation to submit a new validation report for new products.
-
-## Issues & Solutions
-
-### Issues
-
-* Absence of a system that can input data generated by BT departments
-* Difficulties in communication due to lack of job description in BT departments.
-* Absence of a system that preprocesses input data.
-* Difficulties in communication within the team due to lack of job description within the Data Science team.
-* It is so rare that no precedent or template for validation report can be found.
-
-### Solutions
-
-* Building a system that can input data generated by BT departments
-  * digitalization: experimental design file, raw data generated from medical device, data extracted from medical device
-* Work documented through communication with the BT department to establish the standard for the expected correct answer of the experiment results, and to establish independent and dependent variables
-* Building an engineering system that preprocesses input data and merges the results of diagnostic algorithms
-* Strengthen Data Quality Control Process
-  * Step 1 typo correction
-  * Step 2 missing value processing
-  * Step 3 anomaly data processing
-  * Step 4 algorithm data conformity 1st Test: Preprocessed algorithm for FDA validation vs Original algorithm
-  * Step 5 algorithm data conformity 2nd test: Data Science team’s preprocessed algorithm for FDA validation vs algorithm published by BT department
-* Realization of code centralization, data centralization, and documentation of specific matters by writing job descriptions within the Data Science team
-* Plan and conduct statistical analysis after planning and establishing Seegene's own software testing & advanced testing model
-
-## Required Skills
-
-* FDA software validation knowledge
-* Statistics
-* Dynamic documentation
-* Biology
-* Clinical study design
-* R, Python, Matlab
-* Apache Airflow 
-
-## Colaborators
-
-* 5 data scientists (I am a project manager.)
-* 3 data enineers
-* 27 biologists
-* 2 patent attorneys
- 
-## Acheivements
-
-|DSP Algorithm Output| Description |
-|:---:|:---|
-| FDA Validation 1st Draft | the 1st draft of verification & validation report for FDA submission |
-| Data Input System | It is a temporary data input system that develops into a platform that calculates a large amount of data in large quantities. |
-| Documentation System | Establishment of previously absent documentation and document automation systems $\rightarrow$ Necessary for business communication and establishment of Relational Database System |
-| Data Management System | data quality control system |
-| FDA Validation Model |Establishment of validation model for DSP algorithm|
-| Patent Invention |  Inventing the FDA Validation Model |
-| In-house first Performance evaluation of algorithms and reagent products | Comprehensive performance evaluation of algorithms and reagent products that did not previously exist in-house |
-| Statistical analysis related to algorithmic risk management | Risk management-related statistical analysis is performed on noise and anomaly data that may occur due to reagent and equipment-specific random effects and other confounders. |
-
-## Long Term Project
-
-* Collaboratively write BT's job description and establish RDB system
-* Building a DevOps Platform for reagents, equipment, software and algorithm validation
-
-=======
 ---
 title: "Baseline Fitting Algorithm Improvement"
 subtitle: "Diagnostic Algorithms Optimization"
@@ -1510,5 +724,4 @@
 * Collaboratively write BT's job description and establish RDB system
 * Building a DevOps Platform for reagents, equipment, software and algorithm validation
 
->>>>>>> 63954077
 </div>